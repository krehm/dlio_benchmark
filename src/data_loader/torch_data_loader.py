--- conflicted
+++ resolved
@@ -95,18 +95,7 @@
         super().next()
         total = self._args.training_steps if self.dataset_type is DatasetType.TRAIN else self._args.eval_steps
         logging.debug(f"{utcnow()} Rank {self._args.my_rank} should read {total} batches")
-<<<<<<< HEAD
-        count = 1
-        t0 = time()
-        #return self._dataset
-        for batch in self._dataset:
-            profile_args["step"] = count
-            t1 = time()
-            PerfTrace.get_instance().event_complete(
-                f"{self.next.__qualname__}.next", MY_MODULE, t0, t1 - t0, arguments=profile_args)
-=======
         for batch in dlp.iter(self._dataset):
->>>>>>> 1f4b207c
             yield batch
 
     @dlp.log
