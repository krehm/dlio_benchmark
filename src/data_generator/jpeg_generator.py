"""
   Copyright (c) 2022, UChicago Argonne, LLC
   All Rights Reserved

   Licensed under the Apache License, Version 2.0 (the "License");
   you may not use this file except in compliance with the License.
   You may obtain a copy of the License at

       http://www.apache.org/licenses/LICENSE-2.0

   Unless required by applicable law or agreed to in writing, software
   distributed under the License is distributed on an "AS IS" BASIS,
   WITHOUT WARRANTIES OR CONDITIONS OF ANY KIND, either express or implied.
   See the License for the specific language governing permissions and
   limitations under the License.
"""

from src.common.enumerations import Compression
from src.data_generator.data_generator import DataGenerator

import logging
import numpy as np
from numpy import random

from src.utils.utility import progress, utcnow
from shutil import copyfile
import PIL.Image as im
"""
Generator for creating data in JPEG format.
"""
class JPEGGenerator(DataGenerator):
    def __init__(self):
        super().__init__()
<<<<<<< HEAD
        if (self.num_samples > 1):
            raise Exception("JPEG only support 1 sample per file")
    @perftrace.event_logging
=======
>>>>>>> ede82e46
    def generate(self):
        """
        Generator for creating data in JPEG format of 3d dataset.
        """
        super().generate()
        dim = int(np.sqrt(self.record_size/3.0))
        dim_stdev = 0.5*self.record_size_stdev/np.sqrt(self.record_size*3.0)
        record_labels = [0] 
        if self.my_rank==0:
            logging.info(f"{utcnow()} Dimension of images: {dim} x {dim} x 3")
        for i in range(self.my_rank, int(self.total_files_to_generate), self.comm_size):
            if (dim_stdev>0):
                dim1, dim2 = [max(int(d), 0) for d in random.normal(dim, dim_stdev, 2)]
            else:
                dim1 = dim2 = dim
            records = random.randint(255, size=(dim1, dim2, 3), dtype=np.uint8)
            img = im.fromarray(records)
            if self.my_rank == 0 and i % 100 == 0:
                logging.info(f"Generated file {i}/{self.total_files_to_generate}")
            out_path_spec = self.storage.get_uri(self._file_list[i])
            progress(i+1, self.total_files_to_generate, "Generating JPEG Data")
            img.save(out_path_spec, format='JPEG', bits=8)<|MERGE_RESOLUTION|>--- conflicted
+++ resolved
@@ -31,12 +31,9 @@
 class JPEGGenerator(DataGenerator):
     def __init__(self):
         super().__init__()
-<<<<<<< HEAD
         if (self.num_samples > 1):
             raise Exception("JPEG only support 1 sample per file")
     @perftrace.event_logging
-=======
->>>>>>> ede82e46
     def generate(self):
         """
         Generator for creating data in JPEG format of 3d dataset.
