"""
   Copyright (c) 2022, UChicago Argonne, LLC
   All Rights Reserved

   Licensed under the Apache License, Version 2.0 (the "License");
   you may not use this file except in compliance with the License.
   You may obtain a copy of the License at

       http://www.apache.org/licenses/LICENSE-2.0

   Unless required by applicable law or agreed to in writing, software
   distributed under the License is distributed on an "AS IS" BASIS,
   WITHOUT WARRANTIES OR CONDITIONS OF ANY KIND, either express or implied.
   See the License for the specific language governing permissions and
   limitations under the License.
"""
import os
import math
import hydra
import logging
import pandas as pd
from time import time

# Reduce TF and CUDA logging
os.environ['TF_CPP_MIN_LOG_LEVEL'] = '3'
os.environ['AUTOGRAPH_VERBOSITY'] = '0'
import tensorflow as tf
tf.compat.v1.logging.set_verbosity(tf.compat.v1.logging.ERROR)

# Remove PyTorch warning when libtorch_cuda_cu.so isn't found
import warnings
warnings.filterwarnings("ignore", category=UserWarning)

from dataclasses import dataclass
from src.utils.utility import utcnow, measure_performance, perftrace    
from omegaconf import DictConfig, OmegaConf
from src.utils.statscounter import StatsCounter
from hydra.core.config_store import ConfigStore
from src.utils.config import LoadConfig, ConfigArguments
from src.common.enumerations import Profiler, DatasetType, StorageType
from src.profiler.profiler_factory import ProfilerFactory
from src.framework.framework_factory import FrameworkFactory
from src.data_generator.generator_factory import GeneratorFactory
from src.storage.storage_factory import StorageFactory


class DLIOBenchmark(object):
    """
    The Benchmark represents the I/O behavior of deep learning applications.
    """

    def __init__(self, cfg):
        """
        This initializes the DLIO benchmark. Intialization includes:
        <ul>
            <li> argument parser </li>
            <li> profiler instances </li>
            <li> internal components </li>
            <li> local variables </li>
        </ul>
        """
        self.args = ConfigArguments.get_instance()
        LoadConfig(self.args, cfg)
        self.args.validate()
        try:
            hydra_cfg = hydra.core.hydra_config.HydraConfig.get()
            self.args.output_folder = hydra_cfg['runtime']['output_dir']
        except:
            self.args.output_folder = 'output/'
        self.output_folder = self.args.output_folder
        self.logfile = os.path.join(self.output_folder, self.args.log_file)
        self.data_folder = self.args.data_folder
        os.makedirs(self.output_folder, exist_ok=True)
        self.storage_root = self.args.storage_root
        self.storage = StorageFactory().get_storage(self.args.storage_type, self.storage_root, self.args.framework)
        if self.args.storage_root:
            self.storage.create_namespace(exist_ok=True)

        self.framework = FrameworkFactory().get_framework(self.args.framework,
                                                          self.args.do_profiling)

        self.my_rank = self.args.my_rank = self.framework.rank()
        self.comm_size = self.args.comm_size = self.framework.size()
        perftrace.set_logdir(self.output_folder)
        # Delete previous logfile
        if self.my_rank == 0:
            if os.path.isfile(self.logfile):
                os.remove(self.logfile)
        self.framework.barrier()
        # Configure the logging library
        log_level = logging.DEBUG if self.args.debug else logging.INFO
        logging.basicConfig(
            level=log_level,
            handlers=[
                logging.FileHandler(self.logfile, mode = "a", encoding='utf-8'),
                logging.StreamHandler()
            ],
            format='[%(levelname)s] %(message)s [%(pathname)s:%(lineno)d]'  # logging's max timestamp resolution is msecs, we will pass in usecs in the message
        )
 

        if self.args.my_rank==0:
            logging.info(f"{utcnow()} Running DLIO with {self.args.comm_size} process(es)")
            try:
                logging.info(f"{utcnow()} Reading YAML config file './configs/workload/{hydra_cfg.runtime.choices.workload}.yaml'" )
            except:
                pass

        self.generate_only = self.args.generate_only
        self.do_profiling = self.args.do_profiling

        self.data_generator = None
        self.num_files_train = self.args.num_files_train
        self.num_samples = self.args.num_samples_per_file
        self.total_training_steps = self.args.total_training_steps
        
        self.epochs = self.args.epochs
        self.batch_size = self.args.batch_size
        self.computation_time = self.args.computation_time
        self.computation_time_stdev = self.args.computation_time_stdev



        if self.do_profiling:
            self.profiler = ProfilerFactory().get_profiler(self.args.profiler)

        if self.args.generate_data:
            self.data_generator = GeneratorFactory.get_generator(self.args.format)

        # Checkpointing support
        self.do_checkpoint = self.args.do_checkpoint
        self.steps_between_checkpoints = self.args.steps_between_checkpoints
        self.epochs_between_checkpoints = self.args.epochs_between_checkpoints
        self.checkpoint_after_epoch = self.args.checkpoint_after_epoch
        
        # Evaluation support
        self.do_eval = self.args.do_eval
        self.num_files_eval = self.args.num_files_eval

        self.batch_size_eval = self.args.batch_size_eval
        self.eval_time = self.args.eval_time
        self.eval_time_stdev = self.args.eval_time_stdev        
        self.eval_after_epoch = self.args.eval_after_epoch
        self.epochs_between_evals = self.args.epochs_between_evals

        # Hold various lists/dicts for statistics
        self.time_to_load_train_batch = []
        self.time_to_process_train_batch = []

        self.time_to_load_eval_batch = []
        self.time_to_process_eval_batch = []

        self.epoch_time_ranges = []
        self.eval_time_ranges = []

        self.ckpt_time_ranges = []

        # Indexed by epoch number, contains start-end timestamps and other information
        self.per_epoch_stats = {}
        self.stats = StatsCounter()
    def initialize(self):
        """
        Initializes the benchmark runtime.
        - It generates the required data
        - Start profiling session for Darshan and Tensorboard.
        """
        self.framework.barrier()
        if self.args.debug and self.args.my_rank == 0:
            input("Debug mode: Press enter to start\n")

        if self.args.generate_data:
            if self.args.my_rank==0:
                logging.info(f"{utcnow()} Starting data generation")
            self.data_generator.generate()
            # important to have this barrier to ensure that the data generation is done for all the ranks
            self.framework.barrier()
            if self.args.my_rank==0:
                logging.info(f"{utcnow()} Generation done")

        if not self.generate_only and self.do_profiling:
            self.profiler.start()
            self.framework.start_framework_profiler()
            self.framework.barrier()
            if self.args.my_rank == 0:
                logging.info(f"{utcnow()} Profiling Started with {self.args.profiler}")
        self.framework.init_reader(self.args.format, self.args.data_loader)
        self.framework.barrier()
<<<<<<< HEAD

    @perftrace.event_logging
=======
        self.total_compute_time = 0.0
    
>>>>>>> d6d6965f
    def _eval(self, epoch):
        """
        Evaluation loop will read a separate dataset and has its own own computation time.
        """
        step = 1
        total = math.floor(self.num_samples * self.num_files_eval / self.batch_size_eval / self.comm_size)
        t0 = time() 
        reader = self.framework.get_reader(DatasetType.VALID)
        total_compute_time = 0.0
        start_time = time()
        for batch in reader.next():
            perftrace.event_complete(f"loading_batch: {self.batch_size_eval}", "reader", t0, time() - t0)
            self.stats.eval_batch_loaded(epoch, step, t0)

            if self.eval_time > 0:
                if self.eval_time_stdev > 0:
                    eval_time = random.normal(self.eval_time, self.eval_time_stdev)
                else:
                    eval_time = self.eval_time
                total_compute_time += eval_time
                self.framework.compute(epoch, step, eval_time)

            self.stats.eval_batch_processed(epoch, step, t0)

            step += 1
            if step > total:
                break
                
            self.framework.barrier()
            t0 = time()
        end_time = time()
        self.total_compute_time += total_compute_time
        if self.my_rank == 0:            
            logging.info(f"{utcnow()} Epoch {epoch} [evaluation] accelerator_under_utilization: {(end_time - start_time - total_compute_time) / total_compute_time}")
        return step - 1
    @perftrace.event_logging
    def _train(self, epoch):
        """
        Training loop for reading the dataset and performing training computations.
        :return: returns total steps.
        """
        block = 1   # A continuous period of training steps, ended by checkpointing
        block_step = overall_step = 1   # Steps are taken within blocks
        max_steps = math.floor(self.num_samples * self.num_files_train / self.batch_size / self.comm_size)
        # Start the very first block
        self.stats.start_block(epoch, block)
        t0 = time()
        reader = self.framework.get_reader(dataset_type=DatasetType.TRAIN)

        total_compute_time = 0.0
        start_time = time()
        for batch in reader.next():
            perftrace.event_complete(f"loading_batch: {self.batch_size}", "reader", t0, time() - t0)
            self.stats.batch_loaded(epoch, overall_step, block, t0)
            self.framework.barrier()
            # Log a new block, unless it's the first one which we've already logged before the loop
            if block_step == 1 and block != 1:
                self.stats.start_block(epoch, block)
            
            if self.computation_time > 0:
                self.framework.trace_object("Train", overall_step, 1)
                if self.computation_time_stdev > 0:
                    computation_time = random.normal(self.computation_time, self.computation_time_stdev)
                else:
                    computation_time = self.computation_time
                total_compute_time += computation_time
                self.framework.compute(epoch, block_step, computation_time)
            self.framework.barrier()

            self.stats.batch_processed(epoch, overall_step, block, t0)


            if self.do_checkpoint and (self.steps_between_checkpoints>=0) and overall_step == self.next_checkpoint_step:
                self.stats.end_block(epoch, block, block_step)
                self.stats.start_ckpt(epoch, block, overall_step)
                self.framework.checkpoint(epoch, overall_step)
                self.stats.end_ckpt(epoch, block)
                self.framework.barrier()
                block += 1
                # Reset the number of steps after every checkpoint to mark the start of a new block
                block_step = 1
                self.next_checkpoint_step += self.steps_between_checkpoints
            else:
                block_step += 1

            if overall_step >= max_steps or overall_step == self.total_training_steps:
                self.framework.barrier()
                if self.args.my_rank==0:
                    logging.info(f"{utcnow()} Maximum number of steps reached")
                if (block_step!=1 and self.do_checkpoint) or (not self.do_checkpoint):
                    self.stats.end_block(epoch, block, block_step-1)
                break
                
            overall_step += 1
            t0 = time()

        if self.do_checkpoint and (self.steps_between_checkpoints < 0) and (epoch == self.next_checkpoint_epoch):
            self.stats.end_block(epoch, block, block_step)
            self.stats.start_ckpt(epoch, block, overall_step)
            self.framework.checkpoint(epoch, overall_step)
            self.stats.end_ckpt(epoch, block)
            self.framework.barrier()
            self.next_checkpoint_epoch += self.epochs_between_checkpoints
        end_time = time()
        self.total_compute_time += total_compute_time
        if self.my_rank == 0:            
            logging.info(f"{utcnow()} Epoch {epoch} [training] accelerator_under_utilization: {(end_time - start_time - total_compute_time) / total_compute_time}")
        return overall_step

    def run(self):
        """
        Run the total epochs for training. 
        On each epoch, it prepares dataset for reading, it trains, and finalizes the dataset.
        If evaluation is enabled, it reads the eval dataset, performs evaluation and finalizes.
        """
        self.start_timestamp=time()
        if not self.generate_only:
            # Print out the expected number of steps for each epoch and evaluation
            if self.my_rank == 0:
                total = math.floor(self.num_samples * self.num_files_train / self.batch_size / self.comm_size)
                logging.info(f"{utcnow()} Max steps per epoch: {total} = {self.num_samples} * {self.num_files_train} / {self.batch_size} / {self.comm_size} (samples per file * num files / batch size / comm size)")

                if self.do_eval:
                    total = math.floor(self.num_samples * self.num_files_eval / self.batch_size_eval / self.comm_size)
                    logging.info(f"{utcnow()} Steps per eval: {total} = {self.num_samples} * {self.num_files_eval} / {self.batch_size_eval} / {self.comm_size} (samples per file * num files / batch size eval / comm size)")
            
            # Keep track of the next epoch at which we will evaluate
            next_eval_epoch = self.eval_after_epoch
            self.next_checkpoint_epoch = self.checkpoint_after_epoch

            for epoch in range(1, self.epochs + 1):
                self.next_checkpoint_step = self.steps_between_checkpoints                
                self.stats.start_epoch(epoch)

                # Initialize the dataset
                self.framework.get_reader(dataset_type=DatasetType.TRAIN).read(epoch)
                self.framework.barrier()

                steps = self._train(epoch)
                self.stats.end_epoch(epoch, steps)
                logging.debug(f"{utcnow()} Rank {self.my_rank} returned after {steps} steps.")



                self.framework.barrier()
                self.framework.get_reader(DatasetType.TRAIN).finalize()

                # Perform evaluation if enabled
                if self.do_eval and epoch >= next_eval_epoch:
                    next_eval_epoch += self.epochs_between_evals

                    self.stats.start_eval(epoch)
                
                    # Initialize the eval dataset
                    self.framework.get_reader(DatasetType.VALID).read(epoch)
                    self.framework.barrier()
                    
                    self._eval(epoch)
                    self.stats.end_eval(epoch)

                    self.framework.barrier()
                    self.framework.get_reader(DatasetType.VALID).finalize()
        self.stop_timestamp=time()
    def finalize(self):
        """
        It finalizes the dataset once training is completed.
        """
        self.framework.barrier()
        if not self.generate_only:
            if self.do_profiling:
                self.profiler.stop()
                self.framework.stop_framework_profiler()
                self.framework.barrier()
                if self.my_rank == 0:
                    logging.info(f"{utcnow()} Profiling stopped")
            if not self.args.keep_files:
                logging.info(f"{utcnow()} Keep files set to False. Deleting dataset")
                self.framework.barrier()
                if self.my_rank == 0:
                    if self.storage.get_node(self.args.data_folder):
                        self.storage.delete_node(self.args.data_folder)
                        logging.info(f"{utcnow()} Deleted data files")
            
            # Save collected stats to disk
            self.stats.save_data()
        self.framework.barrier()
        total_elapsed_time = self.stop_timestamp - self.start_timestamp

        if self.my_rank == 0:            
            logging.info(f"{utcnow()} Overall accelerator_under_utilization: {(total_elapsed_time - self.total_compute_time) / self.total_compute_time}")
 
        if self.my_rank==0:
            logging.info(f"{utcnow()} Saved outputs in {self.output_folder}")        

@measure_performance
@hydra.main(version_base=None, config_path="../configs", config_name="config")
def main(cfg : DictConfig) -> None:
    """
    The main method to start the benchmark runtime.
    """
    os.environ["DARSHAN_DISABLE"] = "1"
    benchmark = DLIOBenchmark(cfg['workload'])
    benchmark.initialize()
    benchmark.run()
    benchmark.finalize()

if __name__ == '__main__':
    main()
    exit(0)<|MERGE_RESOLUTION|>--- conflicted
+++ resolved
@@ -185,13 +185,9 @@
                 logging.info(f"{utcnow()} Profiling Started with {self.args.profiler}")
         self.framework.init_reader(self.args.format, self.args.data_loader)
         self.framework.barrier()
-<<<<<<< HEAD
+        self.total_compute_time = 0.0
 
     @perftrace.event_logging
-=======
-        self.total_compute_time = 0.0
-    
->>>>>>> d6d6965f
     def _eval(self, epoch):
         """
         Evaluation loop will read a separate dataset and has its own own computation time.
