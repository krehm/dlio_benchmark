"""
   Copyright (c) 2022, UChicago Argonne, LLC
   All Rights Reserved

   Licensed under the Apache License, Version 2.0 (the "License");
   you may not use this file except in compliance with the License.
   You may obtain a copy of the License at

       http://www.apache.org/licenses/LICENSE-2.0

   Unless required by applicable law or agreed to in writing, software
   distributed under the License is distributed on an "AS IS" BASIS,
   WITHOUT WARRANTIES OR CONDITIONS OF ANY KIND, either express or implied.
   See the License for the specific language governing permissions and
   limitations under the License.
"""
import os
import math
import hydra
import logging
import pandas as pd
from time import time, sleep

# Reduce TF and CUDA logging
from numpy import random

os.environ['TF_CPP_MIN_LOG_LEVEL'] = '3'
os.environ['AUTOGRAPH_VERBOSITY'] = '0'
import tensorflow as tf

tf.compat.v1.logging.set_verbosity(tf.compat.v1.logging.ERROR)

# Remove PyTorch warning when libtorch_cuda_cu.so isn't found
import warnings

warnings.filterwarnings("ignore", category=UserWarning)

from dataclasses import dataclass
from src.utils.utility import utcnow, measure_performance, PerfTrace,event_logging
from omegaconf import DictConfig, OmegaConf
from src.utils.statscounter import StatsCounter
from hydra.core.config_store import ConfigStore
from src.utils.config import LoadConfig, ConfigArguments
from src.common.enumerations import Profiler, DatasetType, StorageType, MetadataType
from src.profiler.profiler_factory import ProfilerFactory
from src.framework.framework_factory import FrameworkFactory
from src.data_generator.generator_factory import GeneratorFactory
from src.storage.storage_factory import StorageFactory

MY_MODULE = "dlio_benchmark"


class DLIOBenchmark(object):
    """
    The Benchmark represents the I/O behavior of deep learning applications.
    """

    def __init__(self, cfg):
        """
        This initializes the DLIO benchmark. Intialization includes:
        <ul>
            <li> argument parser </li>
            <li> profiler instances </li>
            <li> internal components </li>
            <li> local variables </li>
        </ul>
        """
        t0 = time()
        self.args = ConfigArguments.get_instance()
        LoadConfig(self.args, cfg)
        PerfTrace.initialize_log(self.args.output_folder)
        self.storage = StorageFactory().get_storage(self.args.storage_type, self.args.storage_root, self.args.framework)
<<<<<<< HEAD
        self.output_folder = self.args.output_folder
        self.logfile = os.path.join(self.output_folder, self.args.log_file)
        self.data_folder = self.args.data_folder
=======

>>>>>>> 8c4dc447
        self.storage_root = self.args.storage_root
        if self.args.storage_root:
            self.storage.create_namespace(exist_ok=True)

<<<<<<< HEAD
=======
        # Overriding the output folder
        if self.args.output_folder == None:
            try:
                hydra_cfg = hydra.core.hydra_config.HydraConfig.get()
                self.args.output_folder = hydra_cfg['runtime']['output_dir']
            except:
                self.args.output_folder = 'output/'

        self.output_folder = self.args.output_folder
        os.makedirs(self.output_folder, exist_ok=True)
        
        self.logfile = os.path.join(self.output_folder, self.args.log_file)

        self.data_folder = self.args.data_folder
>>>>>>> 8c4dc447
        self.framework = FrameworkFactory().get_framework(self.args.framework,
                                                          self.args.do_profiling)

        self.my_rank = self.args.my_rank = self.framework.rank()
        self.comm_size = self.args.comm_size = self.framework.size()
        # Delete previous logfile
        if self.my_rank == 0:
            if os.path.isfile(self.logfile):
                os.remove(self.logfile)
        self.framework.barrier()
        # Configure the logging library
        log_level = logging.DEBUG if self.args.debug else logging.INFO
        logging.basicConfig(
            level=log_level,
            handlers=[
                logging.FileHandler(self.logfile, mode="a", encoding='utf-8'),
                logging.StreamHandler()
            ],
            format='[%(levelname)s] %(message)s [%(pathname)s:%(lineno)d]'
            # logging's max timestamp resolution is msecs, we will pass in usecs in the message
        )

        if self.args.my_rank == 0:
            logging.info(f"{utcnow()} Running DLIO with {self.args.comm_size} process(es)")
            try:
                logging.info(
                    f"{utcnow()} Reading YAML config file './configs/workload/{hydra_cfg.runtime.choices.workload}.yaml'")
            except:
                pass

        self.generate_only = self.args.generate_only
        self.do_profiling = self.args.do_profiling

        self.data_generator = None
        self.num_files_train = self.args.num_files_train
        self.num_samples = self.args.num_samples_per_file
        self.total_training_steps = self.args.total_training_steps

        self.epochs = self.args.epochs
        self.batch_size = self.args.batch_size
        self.computation_time = self.args.computation_time
        self.computation_time_stdev = self.args.computation_time_stdev

        if self.do_profiling:
            self.profiler = ProfilerFactory().get_profiler(self.args.profiler)

        if self.args.generate_data:
            self.data_generator = GeneratorFactory.get_generator(self.args.format)

        # Checkpointing support
        self.do_checkpoint = self.args.do_checkpoint
        self.steps_between_checkpoints = self.args.steps_between_checkpoints
        self.epochs_between_checkpoints = self.args.epochs_between_checkpoints
        self.checkpoint_after_epoch = self.args.checkpoint_after_epoch

        # Evaluation support
        self.do_eval = self.args.do_eval
        self.num_files_eval = self.args.num_files_eval

        self.batch_size_eval = self.args.batch_size_eval
        self.eval_time = self.args.eval_time
        self.eval_time_stdev = self.args.eval_time_stdev
        self.eval_after_epoch = self.args.eval_after_epoch
        self.epochs_between_evals = self.args.epochs_between_evals

        # Hold various lists/dicts for statistics
        self.time_to_load_train_batch = []
        self.time_to_process_train_batch = []

        self.time_to_load_eval_batch = []
        self.time_to_process_eval_batch = []

        self.epoch_time_ranges = []
        self.eval_time_ranges = []

        self.ckpt_time_ranges = []

        # Indexed by epoch number, contains start-end timestamps and other information
        self.per_epoch_stats = {}
        self.stats = StatsCounter()
        t1 = time()
        PerfTrace.get_instance().event_complete(f"{self.__init__.__qualname__}", MY_MODULE, t0, t1 - t0)

    @event_logging(module=MY_MODULE)
    def initialize(self):
        """
        Initializes the benchmark runtime.
        - It generates the required data
        - Start profiling session for Darshan and Tensorboard.
        """
        self.framework.barrier()
        if self.args.debug and self.args.my_rank == 0:
            input("Debug mode: Press enter to start\n")

        if self.args.generate_data:
            if self.args.my_rank == 0:
                logging.info(f"{utcnow()} Starting data generation")
            self.data_generator.generate()
            # important to have this barrier to ensure that the data generation is done for all the ranks
            self.framework.barrier()
            if self.args.my_rank == 0:
                logging.info(f"{utcnow()} Generation done")

        if not self.generate_only and self.do_profiling:
            self.profiler.start()
            self.framework.start_framework_profiler()
            self.framework.barrier()
            if self.args.my_rank == 0:
                logging.info(f"{utcnow()} Profiling Started with {self.args.profiler}")
        self.framework.init_loader(self.args.format, self.args.data_loader)
        self.framework.barrier()
        file_list_train = []
        file_list_eval = []
        for dataset_type in [DatasetType.TRAIN, DatasetType.VALID]:
            filenames = self.storage.walk_node(os.path.join(self.args.data_folder, f"{DatasetType.TRAIN}"))
            if self.storage.get_node(
                    os.path.join(self.args.data_folder, f"{DatasetType.TRAIN}",
                                 filenames[0])) == MetadataType.DIRECTORY:
                fullpaths = self.storage.walk_node(os.path.join(self.args.data_folder, f"{DatasetType.TRAIN}/*/*"),
                                                   use_pattern=True)
            else:
                fullpaths = [self.storage.get_uri(os.path.join(self.args.data_folder, f"{DatasetType.TRAIN}", entry))
                             for entry
                             in filenames]
            if dataset_type is DatasetType.TRAIN:
                file_list_train = fullpaths
            elif dataset_type is DatasetType.VALID:
                file_list_eval = fullpaths
        self.args.derive_configurations(file_list_train, file_list_eval)
        self.args.validate()
        self.framework.barrier()

    @event_logging(module=MY_MODULE)
    def _eval(self, epoch):
        """
        Evaluation loop will read a separate dataset and has its own own computation time.
        """
        self.args.reconfigure(epoch, DatasetType.VALID)
        step = 1
        total = math.floor(self.num_samples * self.num_files_eval / self.batch_size_eval / self.comm_size)
        t0 = time()
        loader = self.framework.get_loader(DatasetType.VALID)
        loader.read(epoch_number=epoch)

        start_time = time()
        for batch in loader.next():
            end_time = time()
            PerfTrace.get_instance().event_complete(f"{self._eval.__qualname__}.next", MY_MODULE, start_time,
                                     end_time - start_time)

            self.stats.eval_batch_loaded(epoch, step, t0)

            if self.eval_time > 0:
                if self.eval_time_stdev > 0:
                    eval_time = random.normal(self.eval_time, self.eval_time_stdev)
                else:
                    eval_time = self.eval_time
                self.framework.compute(epoch, step, eval_time)

            self.stats.eval_batch_processed(epoch, step, t0)

            step += 1
            if step > total:
                return step - 1

            t0 = time()
            start_time = time()
        return step - 1

    @event_logging(module=MY_MODULE)
    def _train(self, epoch):
        self.args.reconfigure(epoch, DatasetType.TRAIN)
        """
        Training loop for reading the dataset and performing training computations.
        :return: returns total steps.
        """
        block = 1  # A continuous period of training steps, ended by checkpointing
        block_step = overall_step = 1  # Steps are taken within blocks
        max_steps = math.floor(self.num_samples * self.num_files_train / self.batch_size / self.comm_size)

        # Start the very first block
        self.stats.start_block(epoch, block)
        t0 = time()
        loader = self.framework.get_loader(dataset_type=DatasetType.TRAIN)
        loader.read(epoch_number=epoch)
        start_time = time()
        for batch in loader.next():
            end_time = time()
            PerfTrace.get_instance().event_complete(f"{self._train.__qualname__}.next", MY_MODULE, start_time,
                                     end_time - start_time)

            self.stats.batch_loaded(epoch, overall_step, block, t0)

            # Log a new block, unless it's the first one which we've already logged before the loop
            if block_step == 1 and block != 1:
                self.stats.start_block(epoch, block)

            if self.computation_time > 0:
                self.framework.trace_object("Train", overall_step, 1)
                if self.computation_time_stdev > 0:
                    computation_time = random.normal(self.computation_time, self.computation_time_stdev)
                else:
                    computation_time = self.computation_time
                self.framework.compute(epoch, block_step, computation_time)
            self.framework.barrier()
            self.stats.batch_processed(epoch, overall_step, block, t0)

            if self.do_checkpoint and (
                    self.steps_between_checkpoints >= 0) and overall_step == self.next_checkpoint_step:
                self.stats.end_block(epoch, block, block_step)
                self.stats.start_ckpt(epoch, block, overall_step)
                self.framework.checkpoint(epoch, overall_step)
                self.stats.end_ckpt(epoch, block)
                block += 1
                # Reset the number of steps after every checkpoint to mark the start of a new block
                block_step = 1
                self.next_checkpoint_step += self.steps_between_checkpoints
            else:
                block_step += 1

            if overall_step >= max_steps or overall_step == self.total_training_steps:
                if self.args.my_rank == 0:
                    logging.info(f"{utcnow()} Maximum number of steps reached")
                if (block_step != 1 and self.do_checkpoint) or (not self.do_checkpoint):
                    self.stats.end_block(epoch, block, block_step - 1)
                break

            overall_step += 1
            t0 = time()
            start_time = time()

        self.framework.barrier()
        if self.do_checkpoint and (self.steps_between_checkpoints < 0) and (epoch == self.next_checkpoint_epoch):
            self.stats.end_block(epoch, block, block_step)
            self.stats.start_ckpt(epoch, block, overall_step)
            self.framework.checkpoint(epoch, overall_step)
            self.stats.end_ckpt(epoch, block)
            self.next_checkpoint_epoch += self.epochs_between_checkpoints
        logging.info(f"{utcnow()} Train on rank {self.my_rank} ran for {overall_step} steps")
        return overall_step

    @event_logging(module=MY_MODULE)
    def run(self):
        """
        Run the total epochs for training. 
        On each epoch, it prepares dataset for reading, it trains, and finalizes the dataset.
        If evaluation is enabled, it reads the eval dataset, performs evaluation and finalizes.
        """
        self.start_timestamp = time()
        if not self.generate_only:
            # Print out the expected number of steps for each epoch and evaluation
            if self.my_rank == 0:
                total = math.floor(self.num_samples * self.num_files_train / self.batch_size / self.comm_size)
                logging.info(
                    f"{utcnow()} Max steps per epoch: {total} = {self.num_samples} * {self.num_files_train} / {self.batch_size} / {self.comm_size} (samples per file * num files / batch size / comm size)")

                if self.do_eval:
                    total = math.floor(self.num_samples * self.num_files_eval / self.batch_size_eval / self.comm_size)
                    logging.info(
                        f"{utcnow()} Steps per eval: {total} = {self.num_samples} * {self.num_files_eval} / {self.batch_size_eval} / {self.comm_size} (samples per file * num files / batch size eval / comm size)")

            # Keep track of the next epoch at which we will evaluate
            next_eval_epoch = self.eval_after_epoch
            self.next_checkpoint_epoch = self.checkpoint_after_epoch

            for epoch in range(1, self.epochs + 1):
                self.framework.barrier()
                self.next_checkpoint_step = self.steps_between_checkpoints
                self.stats.start_epoch(epoch)

                # Initialize the dataset
                self.framework.get_loader(dataset_type=DatasetType.TRAIN)
                #

                steps = self._train(epoch)
                self.stats.end_epoch(epoch, steps)
                logging.debug(f"{utcnow()} Rank {self.my_rank} returned after {steps} steps.")
                self.framework.get_loader(DatasetType.TRAIN).finalize()

                # Perform evaluation if enabled
                if self.do_eval and epoch >= next_eval_epoch:
                    next_eval_epoch += self.epochs_between_evals

                    self.stats.start_eval(epoch)

                    # Initialize the eval dataset
                    self.framework.get_loader(DatasetType.VALID).read(epoch)

                    self._eval(epoch)
                    self.stats.end_eval(epoch)

                    self.framework.get_loader(DatasetType.VALID).finalize()

    @event_logging(module=MY_MODULE)
    def finalize(self):
        """
        It finalizes the dataset once training is completed.
        """
        self.framework.barrier()
        if not self.generate_only:
            if self.do_profiling:
                self.profiler.stop()
                self.framework.stop_framework_profiler()
                self.framework.barrier()
                if self.my_rank == 0:
                    logging.info(f"{utcnow()} Profiling stopped")
            if not self.args.keep_files:
                logging.info(f"{utcnow()} Keep files set to False. Deleting dataset")
                self.framework.barrier()
                if self.my_rank == 0:
                    if self.storage.get_node(self.args.data_folder):
                        self.storage.delete_node(self.args.data_folder)
                        logging.info(f"{utcnow()} Deleted data files")

            # Save collected stats to disk
            self.stats.save_data()
        self.framework.barrier()
        if self.my_rank == 0:
            logging.info(f"{utcnow()} Saved outputs in {self.output_folder}")

@measure_performance
@hydra.main(version_base=None, config_path="../configs", config_name="config")
def main(cfg: DictConfig) -> None:
    """
    The main method to start the benchmark runtime.
    """
    os.environ["DARSHAN_DISABLE"] = "1"
    benchmark = DLIOBenchmark(cfg['workload'])
    benchmark.initialize()
    benchmark.run()
    benchmark.finalize()
    PerfTrace.get_instance().finalize()


if __name__ == '__main__':
    main()
    exit(0)<|MERGE_RESOLUTION|>--- conflicted
+++ resolved
@@ -68,21 +68,6 @@
         t0 = time()
         self.args = ConfigArguments.get_instance()
         LoadConfig(self.args, cfg)
-        PerfTrace.initialize_log(self.args.output_folder)
-        self.storage = StorageFactory().get_storage(self.args.storage_type, self.args.storage_root, self.args.framework)
-<<<<<<< HEAD
-        self.output_folder = self.args.output_folder
-        self.logfile = os.path.join(self.output_folder, self.args.log_file)
-        self.data_folder = self.args.data_folder
-=======
-
->>>>>>> 8c4dc447
-        self.storage_root = self.args.storage_root
-        if self.args.storage_root:
-            self.storage.create_namespace(exist_ok=True)
-
-<<<<<<< HEAD
-=======
         # Overriding the output folder
         if self.args.output_folder == None:
             try:
@@ -92,12 +77,17 @@
                 self.args.output_folder = 'output/'
 
         self.output_folder = self.args.output_folder
-        os.makedirs(self.output_folder, exist_ok=True)
-        
+        PerfTrace.initialize_log(self.args.output_folder)
+        self.storage = StorageFactory().get_storage(self.args.storage_type, self.args.storage_root, self.args.framework)
+
+        self.output_folder = self.args.output_folder
         self.logfile = os.path.join(self.output_folder, self.args.log_file)
-
         self.data_folder = self.args.data_folder
->>>>>>> 8c4dc447
+        self.storage_root = self.args.storage_root
+        if self.args.storage_root:
+            self.storage.create_namespace(exist_ok=True)
+        self.logfile = os.path.join(self.output_folder, self.args.log_file)
+        self.data_folder = self.args.data_folder
         self.framework = FrameworkFactory().get_framework(self.args.framework,
                                                           self.args.do_profiling)
 
