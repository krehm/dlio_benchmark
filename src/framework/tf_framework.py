--- conflicted
+++ resolved
@@ -50,14 +50,6 @@
             else:
                 self.tensorboard = ProfilerFactory.get_profiler(Profiler.TENSORBOARD)
         self.reader_handler = None
-<<<<<<< HEAD
-    @event_logging(module=MY_MODULE)
-    def init_loader(self, format_type, epoch_number, data_loader=None):
-        if data_loader is None:
-            data_loader = DataLoaderType.TENSORFLOW
-        self.reader_train = DataLoaderFactory.get_loader(data_loader, format_type, dataset_type=DatasetType.TRAIN, epoch_number=epoch_number)
-        self.reader_valid = DataLoaderFactory.get_loader(data_loader, format_type, dataset_type=DatasetType.VALID, epoch_number=epoch_number)
-=======
 
     @dlp.log
     def init_loader(self, format_type, data_loader=None, epoch_number=0):
@@ -65,7 +57,6 @@
                                                          dataset_type=DatasetType.TRAIN, epoch_number=epoch_number)
         self.reader_valid = DataLoaderFactory.get_loader(DataLoaderType.TENSORFLOW, format_type,
                                                          dataset_type=DatasetType.VALID, epoch_number=epoch_number)
->>>>>>> b183f258
         self.storage = StorageFactory().get_storage(self.args.storage_type, self.args.storage_root, self.args.framework)
 
     @dlp.log
