"""
   Copyright (c) 2022, UChicago Argonne, LLC
   All Rights Reserved

   Licensed under the Apache License, Version 2.0 (the "License");
   you may not use this file except in compliance with the License.
   You may obtain a copy of the License at

       http://www.apache.org/licenses/LICENSE-2.0

   Unless required by applicable law or agreed to in writing, software
   distributed under the License is distributed on an "AS IS" BASIS,
   WITHOUT WARRANTIES OR CONDITIONS OF ANY KIND, either express or implied.
   See the License for the specific language governing permissions and
   limitations under the License.
"""
import os
import math
import hydra
import logging
import pandas as pd
from time import time, sleep
import json 
import numpy as np

# Reduce TF and CUDA logging
from numpy import random

from dlio_benchmark.common.constants import MODULE_DLIO_BENCHMARK

os.environ['TF_CPP_MIN_LOG_LEVEL'] = '3'
os.environ['AUTOGRAPH_VERBOSITY'] = '0'
# Remove PyTorch warning when libtorch_cuda_cu.so isn't found
import warnings

warnings.filterwarnings("ignore", category=UserWarning)

from dataclasses import dataclass
from dlio_benchmark.utils.utility import utcnow, measure_performance, PerfTrace, Profile
from omegaconf import DictConfig, OmegaConf
from dlio_benchmark.utils.statscounter import StatsCounter
from hydra.core.config_store import ConfigStore
from dlio_benchmark.utils.config import LoadConfig, ConfigArguments
from dlio_benchmark.common.enumerations import Profiler, DatasetType, StorageType, MetadataType
from dlio_benchmark.profiler.profiler_factory import ProfilerFactory
from dlio_benchmark.framework.framework_factory import FrameworkFactory
from dlio_benchmark.data_generator.generator_factory import GeneratorFactory
from dlio_benchmark.storage.storage_factory import StorageFactory
dlp = Profile(MODULE_DLIO_BENCHMARK)
class DLIOBenchmark(object):
    """
    The Benchmark represents the I/O behavior of deep learning applications.
    """

    def __init__(self, cfg):
        """
        This initializes the DLIO benchmark. Intialization includes:
        <ul>
            <li> argument parser </li>
            <li> profiler instances </li>
            <li> internal components </li>
            <li> local variables </li>
        </ul>
        """
        t0 = time()
        self.args = ConfigArguments.get_instance()
        LoadConfig(self.args, cfg)
        if self.args.output_folder is None:
            try:
                hydra_cfg = hydra.core.hydra_config.HydraConfig.get()
                self.args.output_folder = hydra_cfg['runtime']['output_dir']
            except:
                self.args.output_folder = 'output/'
        self.output_folder = self.args.output_folder
        PerfTrace.initialize_log(self.args.output_folder, os.path.abspath(self.args.data_folder))
        with Profile(name=f"{self.__init__.__qualname__}", cat=MODULE_DLIO_BENCHMARK):
            self.storage = StorageFactory().get_storage(self.args.storage_type, self.args.storage_root, self.args.framework)

            self.output_folder = self.args.output_folder
            self.logfile = os.path.join(self.output_folder, self.args.log_file)
            self.data_folder = self.args.data_folder
            self.storage_root = self.args.storage_root
            if self.args.storage_root:
                self.storage.create_namespace(exist_ok=True)
            self.framework = FrameworkFactory().get_framework(self.args.framework,
                                                              self.args.do_profiling)

            self.my_rank = self.args.my_rank = self.framework.rank()
            self.comm_size = self.args.comm_size = self.framework.size()
            # Delete previous logfile
            if self.my_rank == 0:
                if os.path.isfile(self.logfile):
                    os.remove(self.logfile)
            self.framework.barrier()
            # Configure the logging library
            log_level = logging.DEBUG if self.args.debug else logging.INFO
            logging.basicConfig(
                level=log_level,
                handlers=[
                    logging.FileHandler(self.logfile, mode="a", encoding='utf-8'),
                    logging.StreamHandler()
                ],
                format='[%(levelname)s] %(message)s [%(pathname)s:%(lineno)d]'
                # logging's max timestamp resolution is msecs, we will pass in usecs in the message
            )

            if self.args.my_rank == 0:
                logging.info(f"{utcnow()} Running DLIO with {self.args.comm_size} process(es)")
                try:
                    logging.info(
                        f"{utcnow()} Reading workload YAML config file '{hydra_cfg.runtime.config_sources[1]['path']}/workload/{hydra_cfg.runtime.choices.workload}.yaml'")
                except:
                    pass

            self.generate_only = self.args.generate_only
            self.do_profiling = self.args.do_profiling

            self.data_generator = None
            self.num_files_train = self.args.num_files_train
            self.num_subfolders_train = self.args.num_subfolders_train
            self.num_subfolders_eval = self.args.num_subfolders_eval
            self.num_samples = self.args.num_samples_per_file
            self.total_training_steps = self.args.total_training_steps

            self.epochs = self.args.epochs
            self.batch_size = self.args.batch_size
            self.computation_time = self.args.computation_time
            self.computation_time_stdev = self.args.computation_time_stdev

            if self.do_profiling:
                self.profiler = ProfilerFactory().get_profiler(self.args.profiler)

            if self.args.generate_data:
                self.data_generator = GeneratorFactory.get_generator(self.args.format)

            # Checkpointing support
            self.do_checkpoint = self.args.do_checkpoint
            self.steps_between_checkpoints = self.args.steps_between_checkpoints
            self.epochs_between_checkpoints = self.args.epochs_between_checkpoints
            self.checkpoint_after_epoch = self.args.checkpoint_after_epoch

            # Evaluation support
            self.do_eval = self.args.do_eval
            self.num_files_eval = self.args.num_files_eval

            self.batch_size_eval = self.args.batch_size_eval
            self.eval_time = self.args.eval_time
            self.eval_time_stdev = self.args.eval_time_stdev
            self.eval_after_epoch = self.args.eval_after_epoch
            self.epochs_between_evals = self.args.epochs_between_evals
        self.stats = StatsCounter()
    @dlp.log
    def initialize(self):
        """
        Initializes the benchmark runtime.
        - It generates the required data
        - Start profiling session for Darshan and Tensorboard.
        """
        self.framework.barrier()
        if self.args.debug and self.args.my_rank == 0:
            input("Debug mode: Press enter to start\n")

        if self.args.generate_data:
            if self.args.my_rank == 0:
                logging.info(f"{utcnow()} Starting data generation")
            self.data_generator.generate()
            # important to have this barrier to ensure that the data generation is done for all the ranks
            self.framework.barrier()
            if self.args.my_rank == 0:
                logging.info(f"{utcnow()} Generation done")

        if not self.generate_only and self.do_profiling:
            self.profiler.start()
            self.framework.start_framework_profiler()
            self.framework.barrier()
            if self.args.my_rank == 0:
                logging.info(f"{utcnow()} Profiling Started with {self.args.profiler}")
        self.framework.barrier()
        file_list_train = []
        file_list_eval = []
        num_subfolders = 0
        for dataset_type in [DatasetType.TRAIN, DatasetType.VALID]:
            if dataset_type==DatasetType.TRAIN:
                num_subfolders = self.num_subfolders_train
            else:
                num_subfolders = self.num_subfolders_eval
            filenames = self.storage.walk_node(os.path.join(self.args.data_folder, f"{dataset_type}"))
            if (len(filenames)==0):
                continue
            if self.storage.get_node(
                    os.path.join(self.args.data_folder, f"{dataset_type}",
                                 filenames[0])) == MetadataType.DIRECTORY:
<<<<<<< HEAD
                if dataset_type==DatasetType.TRAIN:
                    assert(self.num_subfolders_train == len(filenames))
                elif dataset_type==DatasetType.VALID:
                    assert(self.num_subfolders_eval == len(filenames))
                fullpaths = self.storage.walk_node(os.path.join(self.args.data_folder, f"{dataset_type}/*/*.{self.args.format_ext}"),
=======
                assert(num_subfolders == len(filenames))
                fullpaths = self.storage.walk_node(os.path.join(self.args.data_folder, f"{dataset_type}/*/*.{self.args.format}"),
>>>>>>> 0584e0aa
                                                   use_pattern=True)
                files = [self.storage.get_basename(f) for f in fullpaths]
                idx = np.argsort(files)
                fullpaths = [fullpaths[i] for i in idx]
            else:
                assert(num_subfolders==0)
                fullpaths = [self.storage.get_uri(os.path.join(self.args.data_folder, f"{dataset_type}", entry))
                             for entry in filenames if entry.find(f'{self.args.format_ext}')!=-1]
                fullpaths = sorted(fullpaths)
            if dataset_type is DatasetType.TRAIN:
                file_list_train = fullpaths
            elif dataset_type is DatasetType.VALID:
                file_list_eval = fullpaths
        if not self.generate_only:
            assert(self.num_files_train <= len(file_list_train))
        if self.do_eval:
            assert(self.num_files_eval <=len(file_list_eval))
        if (self.num_files_train < len(file_list_train)):
            logging.warning(f"Number of files for training in {os.path.join(self.args.data_folder, f'{DatasetType.TRAIN}')} ({len(file_list_train)}) is more than requested ({self.num_files_train}). A subset of files will be used ")
            file_list_train = file_list_train[:self.num_files_train]
        if (self.num_files_eval < len(file_list_eval)):
            logging.warning(f"Number of files for evaluation in {os.path.join(self.args.data_folder, f'{DatasetType.VALID}')} ({len(file_list_eval)}) is more than requested ({self.num_files_eval}). A subset of files will be used ")
            file_list_eval = file_list_eval[:self.num_files_eval]
        self.args.derive_configurations(file_list_train, file_list_eval)
        self.args.validate()
        self.framework.barrier()

    @dlp.log
    def _eval(self, epoch):
        """
        Evaluation loop will read a separate dataset and has its own own computation time.
        """
        self.args.reconfigure(epoch, DatasetType.VALID)
        step = 1
        total = math.floor(self.num_samples * self.num_files_eval / self.batch_size_eval / self.comm_size)
        loader = self.framework.get_loader(DatasetType.VALID)
        loader.read()
        t0 = time()
        for batch in dlp.iter(loader.next()):
            self.stats.eval_batch_loaded(epoch, step, t0)
            eval_time = 0.0
            if self.eval_time > 0:
                if self.eval_time_stdev > 0:
                    eval_time = random.normal(self.eval_time, self.eval_time_stdev)
                else:
                    eval_time = self.eval_time
                self.framework.compute(epoch, step, eval_time)
            self.stats.eval_batch_processed(epoch, step, t0, eval_time)

            step += 1
            if step > total:
                break
            t0 = time()
        return step - 1
    @dlp.log
    def _train(self, epoch):
        """
        Training loop for reading the dataset and performing training computations.
        :return: returns total steps.
        """
        self.args.reconfigure(epoch, DatasetType.TRAIN)
        block = 1  # A continuous period of training steps, ended by checkpointing
        block_step = overall_step = 1  # Steps are taken within blocks
        max_steps = math.floor(self.num_samples * self.num_files_train / self.batch_size / self.comm_size)
        self.steps_per_epoch = max_steps
        # Start the very first block
        self.stats.start_block(epoch, block)

        loader = self.framework.get_loader(dataset_type=DatasetType.TRAIN)
        loader.read()
        t0 = time()
        for batch in dlp.iter(loader.next()):
            self.stats.batch_loaded(epoch, overall_step, block, t0)

            # Log a new block, unless it's the first one which we've already logged before the loop
            if block_step == 1 and block != 1:
                self.stats.start_block(epoch, block)
            computation_time = 0.0
            if self.computation_time > 0:
                self.framework.trace_object("Train", overall_step, 1)
                if self.computation_time_stdev > 0:
                    computation_time = random.normal(self.computation_time, self.computation_time_stdev)
                else:
                    computation_time = self.computation_time
                self.framework.compute(epoch, block_step, computation_time)
            self.framework.barrier()
            self.stats.batch_processed(epoch, overall_step, block, t0, computation_time)
            if self.do_checkpoint and (
                    self.steps_between_checkpoints >= 0) and overall_step == self.next_checkpoint_step:
                self.stats.end_block(epoch, block, block_step)
                self.stats.start_ckpt(epoch, block, overall_step)
                self.framework.checkpoint(epoch, overall_step)
                self.stats.end_ckpt(epoch, block)
                block += 1
                # Reset the number of steps after every checkpoint to mark the start of a new block
                block_step = 1
                self.next_checkpoint_step += self.steps_between_checkpoints
            else:
                block_step += 1

            if overall_step >= max_steps or overall_step == self.total_training_steps:
                if self.args.my_rank == 0:
                    logging.info(f"{utcnow()} Maximum number of steps reached")
                if (block_step != 1 and self.do_checkpoint) or (not self.do_checkpoint):
                    self.stats.end_block(epoch, block, block_step - 1)
                break
            overall_step += 1
            t0 = time()
        self.framework.barrier()
        if self.do_checkpoint and (self.steps_between_checkpoints < 0) and (epoch == self.next_checkpoint_epoch):
            self.stats.end_block(epoch, block, block_step)
            self.stats.start_ckpt(epoch, block, overall_step)
            self.framework.checkpoint(epoch, overall_step)
            self.stats.end_ckpt(epoch, block)
            self.next_checkpoint_epoch += self.epochs_between_checkpoints
        return overall_step

    @dlp.log
    def run(self):
        """
        Run the total epochs for training. 
        On each epoch, it prepares dataset for reading, it trains, and finalizes the dataset.
        If evaluation is enabled, it reads the eval dataset, performs evaluation and finalizes.
        """
        self.stats.start_run()
        if not self.generate_only:
            # Print out the expected number of steps for each epoch and evaluation
            if self.my_rank == 0:
                total = math.floor(self.num_samples * self.num_files_train / self.batch_size / self.comm_size)
                logging.info(
                    f"{utcnow()} Max steps per epoch: {total} = {self.num_samples} * {self.num_files_train} / {self.batch_size} / {self.comm_size} (samples per file * num files / batch size / comm size)")

                if self.do_eval:
                    total = math.floor(self.num_samples * self.num_files_eval / self.batch_size_eval / self.comm_size)
                    logging.info(
                        f"{utcnow()} Steps per eval: {total} = {self.num_samples} * {self.num_files_eval} / {self.batch_size_eval} / {self.comm_size} (samples per file * num files / batch size eval / comm size)")

            # Keep track of the next epoch at which we will evaluate
            next_eval_epoch = self.eval_after_epoch
            self.next_checkpoint_epoch = self.checkpoint_after_epoch

            for epoch in range(1, self.epochs + 1):
                self.next_checkpoint_step = self.steps_between_checkpoints                
                self.stats.start_train(epoch)

                # Initialize the dataset
                self.framework.init_loader(self.args.format, epoch=epoch, data_loader=self.args.data_loader)
                steps = self._train(epoch)
                self.stats.end_train(epoch, steps)
                logging.debug(f"{utcnow()} Rank {self.my_rank} returned after {steps} steps.")
                self.framework.get_loader(DatasetType.TRAIN).finalize()
                # Perform evaluation if enabled
                if self.do_eval and epoch >= next_eval_epoch:
                    next_eval_epoch += self.epochs_between_evals

                    self.stats.start_eval(epoch)
                    self._eval(epoch)
                    self.stats.end_eval(epoch)
                    self.framework.get_loader(DatasetType.VALID).finalize()
        self.stats.end_run()
    @dlp.log
    def finalize(self):
        """
        It finalizes the dataset once training is completed.
        """
        self.framework.barrier()
        if not self.generate_only:
            if self.do_profiling:
                self.profiler.stop()
                self.framework.stop_framework_profiler()
                self.framework.barrier()
                if self.my_rank == 0:
                    logging.info(f"{utcnow()} Profiling stopped")
            if not self.args.keep_files:
                logging.info(f"{utcnow()} Keep files set to False. Deleting dataset")
                self.framework.barrier()
                if self.my_rank == 0:
                    if self.storage.get_node(self.args.data_folder):
                        self.storage.delete_node(self.args.data_folder)
                        logging.info(f"{utcnow()} Deleted data files")

            # Save collected stats to disk
            self.stats.finalize()
            self.stats.save_data()
        self.framework.barrier()  

@hydra.main(version_base=None, config_path="configs", config_name="config")
def main(cfg: DictConfig) -> None:
    """
    The main method to start the benchmark runtime.
    """
    os.environ["DARSHAN_DISABLE"] = "1"
    benchmark = DLIOBenchmark(cfg['workload'])
    benchmark.initialize()
    benchmark.run()
    benchmark.finalize()
    PerfTrace.get_instance().finalize()


if __name__ == '__main__':
    main()
    exit(0)<|MERGE_RESOLUTION|>--- conflicted
+++ resolved
@@ -190,16 +190,8 @@
             if self.storage.get_node(
                     os.path.join(self.args.data_folder, f"{dataset_type}",
                                  filenames[0])) == MetadataType.DIRECTORY:
-<<<<<<< HEAD
-                if dataset_type==DatasetType.TRAIN:
-                    assert(self.num_subfolders_train == len(filenames))
-                elif dataset_type==DatasetType.VALID:
-                    assert(self.num_subfolders_eval == len(filenames))
+                assert(num_subfolders == len(filenames))
                 fullpaths = self.storage.walk_node(os.path.join(self.args.data_folder, f"{dataset_type}/*/*.{self.args.format_ext}"),
-=======
-                assert(num_subfolders == len(filenames))
-                fullpaths = self.storage.walk_node(os.path.join(self.args.data_folder, f"{dataset_type}/*/*.{self.args.format}"),
->>>>>>> 0584e0aa
                                                    use_pattern=True)
                 files = [self.storage.get_basename(f) for f in fullpaths]
                 idx = np.argsort(files)
