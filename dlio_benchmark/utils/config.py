"""
   Copyright (c) 2022, UChicago Argonne, LLC
   All Rights Reserved

   Licensed under the Apache License, Version 2.0 (the "License");
   you may not use this file except in compliance with the License.
   You may obtain a copy of the License at

       http://www.apache.org/licenses/LICENSE-2.0

   Unless required by applicable law or agreed to in writing, software
   distributed under the License is distributed on an "AS IS" BASIS,
   WITHOUT WARRANTIES OR CONDITIONS OF ANY KIND, either express or implied.
   See the License for the specific language governing permissions and
   limitations under the License.
"""
import importlib
import inspect
import hydra

import logging
from time import time


from typing import List, ClassVar

from dlio_benchmark.common.constants import MODULE_CONFIG
from dlio_benchmark.common.enumerations import StorageType, FormatType, Shuffle, ReadType, FileAccess, Compression, \
    FrameworkType, \
<<<<<<< HEAD
    DataLoaderType, Profiler, DatasetType, DataLoaderSampler, FsspecPlugin
=======
    DataLoaderType, Profiler, DatasetType, DataLoaderSampler, CheckpointLocationType, CheckpointMechanismType
from dlio_benchmark.utils.utility import DLIOMPI, get_trace_name, utcnow
>>>>>>> 95fdd59f
from dataclasses import dataclass
import math
import os
import numpy as np

from dlio_profiler.logger import dlio_logger as PerfTrace, fn_interceptor as Profile, DLIO_PROFILER_ENABLE

dlp = Profile(MODULE_CONFIG)
@dataclass
class ConfigArguments:
    __instance = None

    # command line argument
    # Framework to use
    model: str = "default"
    framework: FrameworkType = FrameworkType.TENSORFLOW
    # Dataset format, such as PNG, JPEG
    format: FormatType = FormatType.TFRECORD
    # Shuffle type
    file_shuffle: Shuffle = Shuffle.OFF
    shuffle_size: int = 1024
    sample_shuffle: Shuffle = Shuffle.OFF
    read_type: ReadType = ReadType.ON_DEMAND
    file_access: FileAccess = FileAccess.MULTI
    # Set root as the current directory by default
    storage_root: str = "./"
    storage_type: StorageType = StorageType.LOCAL_FS
    # fsspec options ignored if storage_type != StorageType.FSSPEC_FS
    fsspec_plugin: FsspecPlugin = FsspecPlugin.LOCAL_FS
    fsspec_extra_params = {}
    record_length: int = 64 * 1024
    record_length_stdev: int = 0
    record_length_resize: int = 0
    num_files_train: int = 8
    num_samples_per_file: int = 1
    batch_size: int = 1
    epochs: int = 1
    seed_change_epoch: bool = True
    generate_data: bool = False
    generate_only: bool = False
    data_folder: str = "./data/"
    output_folder: str = None
    checkpoint_folder: str = "./checkpoints/"
    log_file: str = "dlio.log"
    file_prefix: str = "img"
    keep_files: bool = True
    do_profiling: bool = False
    profiler: Profiler = Profiler.IOSTAT
    seed: int = 123
    do_checkpoint: bool = False
    checkpoint_after_epoch: int = 1
    epochs_between_checkpoints: int = 1
    steps_between_checkpoints: int = -1
    transfer_size: int = None
    read_threads: int = 1
    dont_use_mmap: bool = False
    computation_threads: int = 1
    computation_time: float = 0.
    computation_time_stdev: float = 0.
    preprocess_time: float = 0.
    preprocess_time_stdev: float = 0.
    prefetch_size: int = 0
    enable_chunking: bool = False
    chunk_size: int = 0
    compression: Compression = Compression.NONE
    compression_level: int = 4
    debug: bool = False
    total_training_steps: int = -1
    do_eval: bool = False
    batch_size_eval: int = 1
    num_files_eval: int = 0
    generation_buffer_size: int = 2 * 1073741824  # 2 GB
    eval_time: float = 0.0
    eval_time_stdev: float = 0.0
    eval_after_epoch: int = 1
    epochs_between_evals: int = 1
    checkpoint_type: CheckpointLocationType = CheckpointLocationType.RANK_ZERO
    checkpoint_mechanism: CheckpointMechanismType = CheckpointMechanismType.NONE
    model_size: int = 10240
    optimization_groups: ClassVar[List[int]] = []
    num_layers: int = 1
    layer_parameters: ClassVar[List[int]] = [17371, 24740228]
    tensor_parallelism: int = 1
    pipeline_parallelism: int = 1
    data_loader: DataLoaderType = DataLoaderType.TENSORFLOW.value
    num_subfolders_train: int = 0
    num_subfolders_eval: int = 0
    iostat_devices: ClassVar[List[str]] = []
    data_loader_classname = None
    checkpoint_mechanism_classname = None
    data_loader_sampler: DataLoaderSampler = None
    reader_classname: str = None
    multiprocessing_context: str = "fork"

    # derived fields
    required_samples: int = 1
    total_samples_eval: int = 1
    total_samples_train: int = 1
    file_list_eval: ClassVar[List[str]] = []
    file_list_train: ClassVar[List[str]] = []
    max_dimension: int = 1
    storage = None
    dimension_stdev: float = 0.0
    dimension: int = 1
    training_steps: int = 0
    eval_steps: int = 0
    samples_per_thread: int = 1
    file_map = None
    global_index_map = None
    data_loader_class = None
    reader_class = None
    checkpoint_mechanism_class = None

    def __init__(self):
        """ Virtually private constructor. """
        if ConfigArguments.__instance is not None:
            raise Exception("This class is a singleton!")
        else:
            self.comm_size = DLIOMPI.get_instance().size()
            self.my_rank = DLIOMPI.get_instance().rank()
            ConfigArguments.__instance = self

    def __setstate__(self, state):
        self.__dict__.update(state)
        DLIOMPI.reset()  # in 'fork' case, clear parent's DLIOMPI
        DLIOMPI.get_instance().set_parent_values(self.my_rank, self.comm_size)
        ConfigArguments.__instance = self

    @staticmethod
    def get_instance():
        """ Static access method. """
        if ConfigArguments.__instance is None:
            ConfigArguments()
        return ConfigArguments.__instance

    def configure_dlio_logging(self, is_child=False):
        # with "multiprocessing_context=fork" the log file remains open in the child process
        if is_child and self.multiprocessing_context == "fork":
            return
        # Configure the logging library
        log_level = logging.DEBUG if self.debug else logging.INFO
        logging.basicConfig(
            level=log_level,
            force=True,
            handlers=[
                logging.FileHandler(self.logfile_path, mode="a", encoding='utf-8'),
                logging.StreamHandler()
            ],
            format='[%(levelname)s] %(message)s [%(pathname)s:%(lineno)d]'
            # logging's max timestamp resolution is msecs, we will pass in usecs in the message
        )

    def configure_dlio_profiler(self, is_child=False, use_pid=False):
        # with "multiprocessing_context=fork" the profiler file remains open in the child process
        if is_child and self.multiprocessing_context == "fork":
            return
        # Configure the profiler
        if DLIO_PROFILER_ENABLE:
            dlp_trace = get_trace_name(self.output_folder, use_pid)
            if DLIOMPI.get_instance().rank() == 0:
                logging.info(f"{utcnow()} Profiling DLIO {dlp_trace}")
                return PerfTrace.initialize_log(logfile=dlp_trace,
                                                       data_dir=f"{os.path.abspath(self.data_folder)}:"
                                                                f"{self.data_folder}:./{self.data_folder}:"
                                                                f"{self.checkpoint_folder}:./{self.checkpoint_folder}:"
                                                                f"{os.path.abspath(self.checkpoint_folder)}",
                                                       process_id=self.my_rank)
        return None

    def finalize_dlio_profiler(self, dlp_logger):
        if DLIO_PROFILER_ENABLE and dlp_logger:
            dlp_logger.finalize()

    @dlp.log
    def validate(self):
        """ validate whether the parameters are set correctly"""
        if (self.do_profiling == True) and (self.profiler == Profiler('darshan')):
            if ('LD_PRELOAD' not in os.environ or os.environ["LD_PRELOAD"].find("libdarshan") == -1):
                raise Exception("Please set darshan runtime library in LD_PRELOAD")
        if self.format is FormatType.TFRECORD and (self.data_loader is DataLoaderType.PYTORCH):
            raise Exception(f"{self.framework} support for tfrecord is not implemented for {self.data_loader}.")
        if (self.framework == FrameworkType.TENSORFLOW and self.data_loader == DataLoaderType.PYTORCH) or (
                self.framework == FrameworkType.PYTORCH and self.data_loader == DataLoaderType.TENSORFLOW):
            raise Exception("Imcompatible between framework and data_loader setup.")
        if len(self.file_list_train) != self.num_files_train:
            raise Exception(
                f"Expected {self.num_files_train} training files but {len(self.file_list_train)} found. Ensure data was generated correctly.")
        if len(self.file_list_eval) != self.num_files_eval:
            raise Exception(
                f"Expected {self.num_files_eval} evaluation files but {len(self.file_list_eval)} found. Ensure data was generated correctly.")
        if self.data_loader_classname is not None and self.data_loader_sampler is None:
            raise Exception(
                f"For custom data loaders workload.reader.data_loader_sampler needs to be defined as iter or index.")
        if self.read_threads > 1:
            import psutil
            p = psutil.Process()
            cores_available = len(p.cpu_affinity())
            if cores_available < self.read_threads:
                logging.warning(
                    f"Running DLIO with {self.read_threads} threads for I/O but core available {cores_available} "
                    f"are insufficient and can lead to lower performance.")
        if self.num_layers % self.pipeline_parallelism != 0:
            raise Exception(
                f"Expected checkpoint.num_layers {self.num_layers} should be multiple of "
                f"checkpoint.pipeline_parallelism {self.pipeline_parallelism}.")
        if self.num_layers % self.tensor_parallelism != 0:
            raise Exception(
                f"Expected checkpoint.num_layers {self.num_layers} should be multiple of "
                f"checkpoint.tensor_parallelism {self.tensor_parallelism}.")

    @staticmethod
    def reset():
        ConfigArguments.__instance = None

    @dlp.log
    def derive_configurations(self, file_list_train=None, file_list_eval=None):
        self.dimension = int(math.sqrt(self.record_length))
        self.dimension_stdev = self.record_length_stdev / 2.0 / math.sqrt(self.record_length)
        self.max_dimension = self.dimension
        if self.checkpoint_mechanism == CheckpointMechanismType.NONE:
            if self.framework == FrameworkType.TENSORFLOW:
                self.checkpoint_mechanism = CheckpointMechanismType.TF_SAVE
            elif self.framework == FrameworkType.PYTORCH:
                self.checkpoint_mechanism = CheckpointMechanismType.PT_SAVE
        if (self.record_length_resize > 0):
            self.max_dimension = int(math.sqrt(self.record_length_resize))
        if (file_list_train != None and file_list_eval != None):
            self.resized_image = np.random.randint(255, size=(self.max_dimension, self.max_dimension), dtype=np.uint8)
            self.file_list_train = file_list_train
            self.file_list_eval = file_list_eval
            self.num_files_eval = len(file_list_eval)
            self.num_files_train = len(file_list_train)
            self.total_samples_train = self.num_samples_per_file * len(self.file_list_train)
            self.total_samples_eval = self.num_samples_per_file * len(self.file_list_eval)
            self.required_samples = self.comm_size * self.batch_size
            if self.read_threads > 0:
                self.required_samples *= self.read_threads
            self.training_steps = int(math.ceil(self.total_samples_train / self.batch_size / self.comm_size))
            self.eval_steps = int(math.ceil(self.total_samples_eval / self.batch_size_eval / self.comm_size))
        if self.data_loader_sampler is None and self.data_loader_classname is None:
            if self.data_loader == DataLoaderType.TENSORFLOW:
                self.data_loader_sampler = DataLoaderSampler.ITERATIVE
            elif self.data_loader in [DataLoaderType.PYTORCH, DataLoaderType.DALI]:
                self.data_loader_sampler = DataLoaderSampler.INDEX
        if self.data_loader_classname is not None:
            from dlio_benchmark.data_loader.base_data_loader import BaseDataLoader
            classname = self.data_loader_classname.split(".")[-1]
            module = importlib.import_module(".".join(self.data_loader_classname.split(".")[:-1]))
            for class_name, obj in inspect.getmembers(module):
                if class_name == classname and issubclass(obj, BaseDataLoader):
                    logging.info(f"Discovered custom data loader {class_name}")
                    self.data_loader_class = obj
                    break
        if self.checkpoint_mechanism_classname is not None:
            from dlio_benchmark.checkpointing.base_checkpointing import BaseCheckpointing
            classname = self.checkpoint_mechanism_classname.split(".")[-1]
            module = importlib.import_module(".".join(self.checkpoint_mechanism_classname.split(".")[:-1]))
            for class_name, obj in inspect.getmembers(module):
                if class_name == classname and issubclass(obj, BaseCheckpointing):
                    logging.info(f"Discovered custom checkpointing mechanism {class_name}")
                    self.checkpoint_mechanism_class = obj
                    break
        if self.reader_classname is not None:
            from dlio_benchmark.reader.reader_handler import FormatReader
            classname = self.reader_classname.split(".")[-1]
            module = importlib.import_module(".".join(self.reader_classname.split(".")[:-1]))
            for class_name, obj in inspect.getmembers(module):
                if class_name == classname and issubclass(obj, FormatReader):
                    logging.info(f"Discovered custom data reader {class_name}")
                    self.reader_class = obj
                    break

    @dlp.log
    def build_sample_map_iter(self, file_list, total_samples, epoch_number):
        logging.debug(f"ranks {self.comm_size} threads {self.read_threads} tensors")
        num_files = len(file_list)
        num_threads = 1
        if self.read_threads > 0 and self.data_loader is not DataLoaderType.DALI:
            num_threads = self.read_threads
        self.samples_per_thread = total_samples / self.comm_size / num_threads
        file_index = 0
        sample_index = 0
        sample_global_list = np.arange(total_samples)
        if self.file_shuffle is not Shuffle.OFF:
            if self.seed_change_epoch:
                np.random.seed(self.seed + epoch_number)
            else:
                np.random.seed(self.seed)
            np.random.shuffle(sample_global_list)
        process_thread_file_map = {}
        for rank in range(self.comm_size):
            for thread_index in range(num_threads):
                if rank not in process_thread_file_map:
                    process_thread_file_map[rank] = {}
                if thread_index not in process_thread_file_map[rank]:
                    process_thread_file_map[rank][thread_index] = []
                selected_samples = 0
                while selected_samples < self.samples_per_thread:
<<<<<<< HEAD
                    process_thread_file_map[rank][thread_index].append((sample_global_list[sample_index], 
                                                                        file_list[file_index],
                                                                        sample_global_list[sample_index] % self.num_samples_per_file))
=======
                    process_thread_file_map[rank][thread_index].append((sample_global_list[sample_index],
                                                                        os.path.abspath(file_list[file_index]),
                                                                        sample_global_list[
                                                                            sample_index] % self.num_samples_per_file))
>>>>>>> 95fdd59f
                    sample_index += 1
                    selected_samples += 1
                    if sample_index >= self.num_samples_per_file:
                        sample_index = 0
                        file_index += 1
                    if file_index >= num_files:
                        break
        return process_thread_file_map

    @dlp.log
    def get_global_map_index(self, file_list, total_samples):
        process_thread_file_map = {}
        for global_sample_index in range(total_samples):
            file_index = int(math.floor(global_sample_index / self.num_samples_per_file))
            sample_index = global_sample_index % self.num_samples_per_file
            process_thread_file_map[global_sample_index] = (file_list[file_index], sample_index)
        return process_thread_file_map

    @dlp.log
    def reconfigure(self, epoch_number, dataset_type):
        if self.data_loader_sampler == DataLoaderSampler.ITERATIVE:
            if self.file_shuffle is not Shuffle.OFF:
                if self.seed_change_epoch:
                    np.random.seed(self.seed + epoch_number)
                else:
                    np.random.seed(self.seed)
                np.random.shuffle(self.file_list_train) if dataset_type is DatasetType.TRAIN else np.random.shuffle(
                    self.file_list_eval)

        if self.data_loader_sampler == DataLoaderSampler.ITERATIVE:
            if dataset_type is DatasetType.TRAIN:
                global_file_map = self.build_sample_map_iter(self.file_list_train, self.total_samples_train,
                                                             epoch_number)
            else:
                global_file_map = self.build_sample_map_iter(self.file_list_eval, self.total_samples_eval, epoch_number)
            self.file_map = global_file_map[self.my_rank]
        elif self.data_loader_sampler == DataLoaderSampler.INDEX:
            if dataset_type is DatasetType.TRAIN:
                self.global_index_map = self.get_global_map_index(self.file_list_train, self.total_samples_train)
            else:
                self.global_index_map = self.get_global_map_index(self.file_list_eval, self.total_samples_eval)


def LoadConfig(args, config):
    '''
    Override the args by a system config (typically loaded from a YAML file)
    '''
    if 'framework' in config:
        args.framework = FrameworkType(config['framework'])
    if 'model' in config:
        ''' 
        most of the time, this won't change the benchmark. But in future we might use 
        as a way to do model specific setting. 
        '''
        args.model = config['model']

    if 'storage' in config:
        if 'storage_type' in config['storage']:
            args.storage_type = StorageType(config['storage']['storage_type'])
        if 'storage_root' in config['storage']:
            args.storage_root = config['storage']['storage_root']
<<<<<<< HEAD
        if 'fsspec_plugin' in config['storage']:
            args.fsspec_plugin = FsspecPlugin(config['storage']['fsspec_plugin'])
        if 'fsspec_extra_params' in config['storage']:
            args.fsspec_extra_params = config['storage']['fsspec_extra_params']
        
=======

>>>>>>> 95fdd59f
    # dataset related settings
    if 'dataset' in config:
        if 'record_length' in config['dataset']:
            args.record_length = config['dataset']['record_length']
        if 'record_length_stdev' in config['dataset']:
            args.record_length_stdev = config['dataset']['record_length_stdev']
        if 'record_length_resize' in config['dataset']:
            args.record_length_resize = config['dataset']['record_length_resize']
        if 'num_files_train' in config['dataset']:
            args.num_files_train = config['dataset']['num_files_train']
        if 'num_files_eval' in config['dataset']:
            args.num_files_eval = config['dataset']['num_files_eval']
        if 'generation_buffer_size' in config['dataset']:
            args.generation_buffer_size = config['dataset']['generation_buffer_size']
        if 'num_samples_per_file' in config['dataset']:
            args.num_samples_per_file = config['dataset']['num_samples_per_file']
        if 'data_folder' in config['dataset']:
            args.data_folder = config['dataset']['data_folder']
            args.data_folder = args.data_folder.rstrip('/')
        if 'num_subfolders_train' in config['dataset']:
            args.num_subfolders_train = config['dataset']['num_subfolders_train']
        if 'num_subfolders_eval' in config['dataset']:
            args.num_subfolders_eval = config['dataset']['num_subfolders_eval']
        if 'enable_chunking' in config['dataset']:
            args.enable_chunking = config['dataset']['enable_chunking']
        if 'chunk_size' in config['dataset']:
            args.chunk_size = config['dataset']['chunk_size']
        if 'compression' in config['dataset']:
            args.compression = config['dataset']['compression']
        if 'compression_level' in config['dataset']:
            args.compression_level = config['dataset']['compression_level']
        if 'file_prefix' in config['dataset']:
            args.file_prefix = config['dataset']['file_prefix']
        if 'format' in config['dataset']:
            args.format = FormatType(config['dataset']['format'])
        if 'keep_files' in config['dataset']:
            args.keep_files = config['dataset']['keep_files']

    # data reader
    reader = None
    if 'data_reader' in config:
        reader = config['data_reader']
    elif 'reader' in config:
        reader = config['reader']
    if reader is not None:
        if 'dont_use_mmap' in reader:
            args.dont_use_mmap = reader['dont_use_mmap']
        if 'reader_classname' in reader:
            args.reader_classname = reader['reader_classname']
        if 'multiprocessing_context' in reader:
            args.multiprocessing_context = reader['multiprocessing_context']
        if 'data_loader' in reader:
            args.data_loader = DataLoaderType(reader['data_loader'])
        if 'data_loader_classname' in reader:
            args.data_loader_classname = reader['data_loader_classname']
        if 'data_loader_sampler' in reader:
            args.data_loader_sampler = DataLoaderSampler(reader['data_loader_sampler'])
        if 'read_threads' in reader:
            args.read_threads = reader['read_threads']
        if 'computatation_threads' in reader:
            args.computatation_threads = reader['computatation_threads']
        if 'batch_size' in reader:
            args.batch_size = reader['batch_size']
        if 'batch_size_eval' in reader:
            args.batch_size_eval = reader['batch_size_eval']
        if 'prefetch_size' in reader:
            args.prefetch_size = reader['prefetch_size']
        if 'file_shuffle' in reader:
            args.file_shuffle = reader['file_shuffle']
        if 'file_access' in reader:
            args.file_access = FileAccess(reader['file_access'])
        if 'shuffle_size' in reader:
            args.shuffle_size = reader['shuffle_size']
        if 'sample_shuffle' in reader:
            args.sample_shuffle = reader['sample_shuffle']
        if 'read_type' in reader:
            args.read_type = reader['read_type']
        if 'transfer_size' in reader:
            args.transfer_size = reader['transfer_size']
        if 'preprocess_time' in reader:
            args.preprocess_time = reader['preprocess_time']
        if 'preprocess_time_stdev' in reader:
            args.preprocess_time_stdev = reader['preprocess_time_stdev']

    # training relevant setting
    if 'train' in config:
        if 'epochs' in config['train']:
            args.epochs = config['train']['epochs']
        if 'total_training_steps' in config['train']:
            args.total_training_steps = config['train']['total_training_steps']
        if 'seed_change_epoch' in config['train']:
            args.seed_change_epoch = config['train']['seed_change_epoch']
        if 'computation_time' in config['train']:
            args.computation_time = config['train']['computation_time']
        if 'computation_time_stdev' in config['train']:
            args.computation_time_stdev = config['train']['computation_time_stdev']
        if 'seed' in config['train']:
            args.seed = config['train']['seed']

    if 'evaluation' in config:
        if 'eval_time' in config['evaluation']:
            args.eval_time = config['evaluation']['eval_time']
        if 'eval_time_stdev' in config['evaluation']:
            args.eval_time_stdev = config['evaluation']['eval_time_stdev']
        if 'eval_after_epoch' in config['evaluation']:
            args.eval_after_epoch = config['evaluation']['eval_after_epoch']
        if 'epochs_between_evals' in config['evaluation']:
            args.epochs_between_evals = config['evaluation']['epochs_between_evals']

    if 'checkpoint' in config:
        if 'checkpoint_folder' in config['checkpoint']:
            args.checkpoint_folder = config['checkpoint']['checkpoint_folder']
            args.checkpoint_folder = args.checkpoint_folder.rstrip('/')
        if 'checkpoint_after_epoch' in config['checkpoint']:
            args.checkpoint_after_epoch = config['checkpoint']['checkpoint_after_epoch']
        if 'epochs_between_checkpoints' in config['checkpoint']:
            args.epochs_between_checkpoints = config['checkpoint']['epochs_between_checkpoints']
        if 'steps_between_checkpoints' in config['checkpoint']:
            args.steps_between_checkpoints = config['checkpoint']['steps_between_checkpoints']
        if 'type' in config['checkpoint']:
            args.checkpoint_type = CheckpointLocationType(config['checkpoint']['type'])
        if 'checkpoint_mechanism_classname' in config['checkpoint']:
            args.checkpoint_mechanism_classname = config['checkpoint']['checkpoint_mechanism_classname']
        if 'model_size' in config['checkpoint']:
            args.model_size = config['checkpoint']['model_size']
        if 'optimization_groups' in config['checkpoint']:
            args.optimization_groups = config['checkpoint']['optimization_groups']
        if 'num_layers' in config['checkpoint']:
            args.num_layers = config['checkpoint']['num_layers']
        if 'layer_parameters' in config['checkpoint']:
            args.layer_parameters = config['checkpoint']['layer_parameters']
        if 'tensor_parallelism' in config['checkpoint']:
            args.tensor_parallelism = config['checkpoint']['tensor_parallelism']
        if 'pipeline_parallelism' in config['checkpoint']:
            args.pipeline_parallelism = config['checkpoint']['pipeline_parallelism']
    if 'output' in config:
        if 'folder' in config['output']:
            args.output_folder = config['output']['folder']
        if 'log_file' in config['output']:
            args.log_file = config['output']['log_file']

    if args.output_folder is None:
        try:
            hydra_cfg = hydra.core.hydra_config.HydraConfig.get()
            args.output_folder = hydra_cfg['runtime']['output_dir']
        except:
            args.output_folder = 'output/'
    args.logfile_path = os.path.join(args.output_folder, args.log_file)

    if 'workflow' in config:
        if 'generate_data' in config['workflow']:
            args.generate_data = config['workflow']['generate_data']
        if not (('train' in config['workflow']) and config['workflow']['train']):
            args.generate_only = True
        else:
            args.generate_only = False
        if 'debug' in config['workflow']:
            args.debug = config['workflow']['debug']
        if 'evaluation' in config['workflow']:
            args.do_eval = config['workflow']['evaluation']
        if 'checkpoint' in config['workflow']:
            args.do_checkpoint = config['workflow']['checkpoint']
        if 'profiling' in config['workflow']:
            args.do_profiling = config['workflow']['profiling']

    if 'profiling' in config:
        if 'profiler' in config['profiling']:
            args.profiler = Profiler(config['profiling']['profiler'])
        if 'iostat_devices' in config['profiling']:
            args.iostat_devices = config['profiling']['iostat_devices']
            if isinstance(args.iostat_devices, str):
                args.iostat_devices = [args.iostat_devices]<|MERGE_RESOLUTION|>--- conflicted
+++ resolved
@@ -27,12 +27,8 @@
 from dlio_benchmark.common.constants import MODULE_CONFIG
 from dlio_benchmark.common.enumerations import StorageType, FormatType, Shuffle, ReadType, FileAccess, Compression, \
     FrameworkType, \
-<<<<<<< HEAD
-    DataLoaderType, Profiler, DatasetType, DataLoaderSampler, FsspecPlugin
-=======
-    DataLoaderType, Profiler, DatasetType, DataLoaderSampler, CheckpointLocationType, CheckpointMechanismType
+    DataLoaderType, Profiler, DatasetType, DataLoaderSampler, CheckpointLocationType, CheckpointMechanismType, FsspecPlugin
 from dlio_benchmark.utils.utility import DLIOMPI, get_trace_name, utcnow
->>>>>>> 95fdd59f
 from dataclasses import dataclass
 import math
 import os
@@ -331,16 +327,10 @@
                     process_thread_file_map[rank][thread_index] = []
                 selected_samples = 0
                 while selected_samples < self.samples_per_thread:
-<<<<<<< HEAD
-                    process_thread_file_map[rank][thread_index].append((sample_global_list[sample_index], 
-                                                                        file_list[file_index],
-                                                                        sample_global_list[sample_index] % self.num_samples_per_file))
-=======
                     process_thread_file_map[rank][thread_index].append((sample_global_list[sample_index],
                                                                         os.path.abspath(file_list[file_index]),
                                                                         sample_global_list[
                                                                             sample_index] % self.num_samples_per_file))
->>>>>>> 95fdd59f
                     sample_index += 1
                     selected_samples += 1
                     if sample_index >= self.num_samples_per_file:
@@ -402,15 +392,11 @@
             args.storage_type = StorageType(config['storage']['storage_type'])
         if 'storage_root' in config['storage']:
             args.storage_root = config['storage']['storage_root']
-<<<<<<< HEAD
         if 'fsspec_plugin' in config['storage']:
             args.fsspec_plugin = FsspecPlugin(config['storage']['fsspec_plugin'])
         if 'fsspec_extra_params' in config['storage']:
             args.fsspec_extra_params = config['storage']['fsspec_extra_params']
-        
-=======
-
->>>>>>> 95fdd59f
+
     # dataset related settings
     if 'dataset' in config:
         if 'record_length' in config['dataset']:
