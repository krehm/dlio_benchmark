--- conflicted
+++ resolved
@@ -317,12 +317,7 @@
                 self.stats.start_train(epoch)
 
                 # Initialize the dataset
-<<<<<<< HEAD
-                self.framework.init_loader(self.args.format, epoch, self.args.data_loader)
-                #
-=======
                 self.framework.init_loader(self.args.format, self.args.data_loader, epoch_number=epoch)
->>>>>>> ceed62ab
                 steps = self._train(epoch)
                 self.stats.end_train(epoch, steps)
                 logging.debug(f"{utcnow()} Rank {self.my_rank} returned after {steps} steps.")
