"""
   Copyright (c) 2022, UChicago Argonne, LLC
   All Rights Reserved

   Licensed under the Apache License, Version 2.0 (the "License");
   you may not use this file except in compliance with the License.
   You may obtain a copy of the License at

       http://www.apache.org/licenses/LICENSE-2.0

   Unless required by applicable law or agreed to in writing, software
   distributed under the License is distributed on an "AS IS" BASIS,
   WITHOUT WARRANTIES OR CONDITIONS OF ANY KIND, either express or implied.
   See the License for the specific language governing permissions and
   limitations under the License.
"""
from time import time
import logging
import math
import numpy as np
from nvidia.dali.pipeline import Pipeline
import nvidia.dali.fn as fn
import nvidia.dali.types as types

from dlio_benchmark.common.constants import MODULE_DATA_LOADER
from dlio_benchmark.common.enumerations import Shuffle, DataLoaderType, DatasetType
from dlio_benchmark.data_loader.base_data_loader import BaseDataLoader
from dlio_benchmark.reader.reader_factory import ReaderFactory
from dlio_benchmark.utils.utility import utcnow, get_rank, timeit, Profile

dlp = Profile(MODULE_DATA_LOADER)


class DaliDataset(object):

    def __init__(self, format_type, dataset_type, epoch, thread_index,
                 total_num_workers, total_num_samples, samples_per_worker, batch_size):
        self.format_type = format_type
        self.dataset_type = dataset_type
        self.epoch = epoch
        self.total_num_workers = total_num_workers
        self.total_num_samples = total_num_samples
        self.samples_per_worker = samples_per_worker
        self.batch_size = batch_size
        self.worker_index = thread_index
        self.reader = ReaderFactory.get_reader(type=self.format_type,
                                               dataset_type=self.dataset_type,
                                               thread_index=thread_index,
                                               epoch_number=self.epoch)

    def __call__(self, sample_info):
        logging.debug(
            f"{utcnow()} Reading {sample_info.idx_in_epoch} out of {self.samples_per_worker} by worker {self.worker_index}")
        sample_idx = sample_info.idx_in_epoch * self.total_num_workers + self.worker_index
        logging.debug(
            f"{utcnow()} Reading {sample_idx} on {sample_info.iteration} by worker {self.worker_index}")
        if sample_info.iteration >= self.samples_per_worker or sample_idx >= self.total_num_samples:
            # Indicate end of the epoch
            raise StopIteration()

        step = int(math.ceil(sample_idx / self.batch_size))
        with Profile(MODULE_DATA_LOADER, epoch=self.epoch, image_idx=sample_idx, step=step):
            image = self.reader.read_index(sample_idx, step)
        return image, np.uint8([sample_idx])


class DaliDataLoader(BaseDataLoader):
    @dlp.log_init
    def __init__(self, format_type, dataset_type, epoch):
        super().__init__(format_type, dataset_type, epoch, DataLoaderType.DALI)
        self.pipelines = []

    @dlp.log
    def read(self):
<<<<<<< HEAD
        parallel = True if self._args.read_threads > 0 else False
        self.pipelines = []
=======
        num_samples = self._args.total_samples_train if self.dataset_type is DatasetType.TRAIN else self._args.total_samples_eval
        batch_size = self._args.batch_size if self.dataset_type is DatasetType.TRAIN else self._args.batch_size_eval
>>>>>>> 29668a42
        num_threads = 1
        if self._args.read_threads > 0:
            num_threads = self._args.read_threads
        prefetch_size = 2
        if self._args.prefetch_size > 0:
            prefetch_size = self._args.prefetch_size
<<<<<<< HEAD
        # None executes pipeline on CPU and the reader does the batching
        dataset = DaliDataset(self.format_type, self.dataset_type, self.epoch_number, self.num_samples, self.batch_size, 0)
        self.pipeline = Pipeline(batch_size=self.batch_size, num_threads=num_threads, device_id=None, py_num_workers=num_threads,
                            prefetch_queue_depth=prefetch_size, py_start_method='fork', exec_async=True)
        with self.pipeline:
            images, labels = fn.external_source(source=dataset, num_outputs=2, dtype=[types.UINT8, types.UINT8],
                                                parallel=True, batch=False)
            self.pipeline.set_outputs(images, labels)

        self.pipeline.build()
=======
        num_pipelines = 1
        samples_per_worker = num_samples // num_pipelines // self._args.comm_size

        for worker_index in range(num_pipelines):
            global_worker_index = self._args.my_rank * num_pipelines + worker_index
            # None executes pipeline on CPU and the reader does the batching
            dataset = DaliDataset(self.format_type, self.dataset_type, self.epoch_number, global_worker_index,
                                  self._args.comm_size * num_pipelines, num_samples, samples_per_worker, batch_size)
            pipeline = Pipeline(batch_size=batch_size, num_threads=num_threads, device_id=None, py_num_workers=num_threads//num_pipelines,
                                prefetch_queue_depth=prefetch_size, py_start_method='fork', exec_async=True)
            with pipeline:
                images, labels = fn.external_source(source=dataset, num_outputs=2, dtype=[types.UINT8, types.UINT8],
                                                    parallel=True, batch=False)
                pipeline.set_outputs(images, labels)
            self.pipelines.append(pipeline)
        for pipe in self.pipelines:
            pipe.start_py_workers()
        for pipe in self.pipelines:
            pipe.build()
        for pipe in self.pipelines:
            pipe.schedule_run()
>>>>>>> 29668a42
        logging.debug(f"{utcnow()} Starting {num_threads} pipelines by {self._args.my_rank} rank ")


    @dlp.log
    def next(self):
        super().next()
<<<<<<< HEAD
        #DALIGenericIterator(self.pipelines, ['data', 'label'])
        logging.debug(f"{utcnow()} Iterating pipelines by {self._args.my_rank} rank ")
        for step in range(self.num_samples // self.batch_size):
            outputs = self.pipeline.run()
            logging.debug(f"{utcnow()} Output batch {step} {len(outputs)}")
            for batch in outputs:
                yield outputs



=======
        num_samples = self._args.total_samples_train if self.dataset_type is DatasetType.TRAIN else self._args.total_samples_eval
        batch_size = self._args.batch_size if self.dataset_type is DatasetType.TRAIN else self._args.batch_size_eval
        # DALIGenericIterator(self.pipelines, ['data', 'label'])

        logging.debug(f"{utcnow()} Iterating pipelines by {self._args.my_rank} rank ")
        step = 0
        while step <= num_samples // batch_size:
            for pipe in self.pipelines:
                outputs = pipe.share_outputs()
                logging.debug(f"{utcnow()} Output batch {step} {len(outputs)}")
                for batch in outputs:
                    yield batch
                    step += 1
                pipe.release_outputs()
                pipe.schedule_run()
                
                
>>>>>>> 29668a42
    @dlp.log
    def finalize(self):
        pass<|MERGE_RESOLUTION|>--- conflicted
+++ resolved
@@ -72,40 +72,22 @@
 
     @dlp.log
     def read(self):
-<<<<<<< HEAD
         parallel = True if self._args.read_threads > 0 else False
         self.pipelines = []
-=======
-        num_samples = self._args.total_samples_train if self.dataset_type is DatasetType.TRAIN else self._args.total_samples_eval
-        batch_size = self._args.batch_size if self.dataset_type is DatasetType.TRAIN else self._args.batch_size_eval
->>>>>>> 29668a42
         num_threads = 1
         if self._args.read_threads > 0:
             num_threads = self._args.read_threads
         prefetch_size = 2
         if self._args.prefetch_size > 0:
             prefetch_size = self._args.prefetch_size
-<<<<<<< HEAD
-        # None executes pipeline on CPU and the reader does the batching
-        dataset = DaliDataset(self.format_type, self.dataset_type, self.epoch_number, self.num_samples, self.batch_size, 0)
-        self.pipeline = Pipeline(batch_size=self.batch_size, num_threads=num_threads, device_id=None, py_num_workers=num_threads,
-                            prefetch_queue_depth=prefetch_size, py_start_method='fork', exec_async=True)
-        with self.pipeline:
-            images, labels = fn.external_source(source=dataset, num_outputs=2, dtype=[types.UINT8, types.UINT8],
-                                                parallel=True, batch=False)
-            self.pipeline.set_outputs(images, labels)
-
-        self.pipeline.build()
-=======
         num_pipelines = 1
-        samples_per_worker = num_samples // num_pipelines // self._args.comm_size
-
+        samples_per_worker = self.num_samples // num_pipelines // self._args.comm_size
         for worker_index in range(num_pipelines):
             global_worker_index = self._args.my_rank * num_pipelines + worker_index
             # None executes pipeline on CPU and the reader does the batching
             dataset = DaliDataset(self.format_type, self.dataset_type, self.epoch_number, global_worker_index,
-                                  self._args.comm_size * num_pipelines, num_samples, samples_per_worker, batch_size)
-            pipeline = Pipeline(batch_size=batch_size, num_threads=num_threads, device_id=None, py_num_workers=num_threads//num_pipelines,
+                                  self._args.comm_size * num_pipelines, self.num_samples, samples_per_worker, self.batch_size)
+            pipeline = Pipeline(batch_size=self.batch_size, num_threads=num_threads, device_id=None, py_num_workers=num_threads//num_pipelines,
                                 prefetch_queue_depth=prefetch_size, py_start_method='fork', exec_async=True)
             with pipeline:
                 images, labels = fn.external_source(source=dataset, num_outputs=2, dtype=[types.UINT8, types.UINT8],
@@ -118,32 +100,17 @@
             pipe.build()
         for pipe in self.pipelines:
             pipe.schedule_run()
->>>>>>> 29668a42
         logging.debug(f"{utcnow()} Starting {num_threads} pipelines by {self._args.my_rank} rank ")
 
 
     @dlp.log
     def next(self):
         super().next()
-<<<<<<< HEAD
-        #DALIGenericIterator(self.pipelines, ['data', 'label'])
-        logging.debug(f"{utcnow()} Iterating pipelines by {self._args.my_rank} rank ")
-        for step in range(self.num_samples // self.batch_size):
-            outputs = self.pipeline.run()
-            logging.debug(f"{utcnow()} Output batch {step} {len(outputs)}")
-            for batch in outputs:
-                yield outputs
-
-
-
-=======
-        num_samples = self._args.total_samples_train if self.dataset_type is DatasetType.TRAIN else self._args.total_samples_eval
-        batch_size = self._args.batch_size if self.dataset_type is DatasetType.TRAIN else self._args.batch_size_eval
         # DALIGenericIterator(self.pipelines, ['data', 'label'])
 
         logging.debug(f"{utcnow()} Iterating pipelines by {self._args.my_rank} rank ")
         step = 0
-        while step <= num_samples // batch_size:
+        while step <= self.num_samples // self.batch_size:
             for pipe in self.pipelines:
                 outputs = pipe.share_outputs()
                 logging.debug(f"{utcnow()} Output batch {step} {len(outputs)}")
@@ -154,7 +121,6 @@
                 pipe.schedule_run()
                 
                 
->>>>>>> 29668a42
     @dlp.log
     def finalize(self):
         pass