--- conflicted
+++ resolved
@@ -63,26 +63,16 @@
         t0 = time()
         my_image = self.open_file_map[filename]['records'][sample_index]
         t1 = time()
-<<<<<<< HEAD
-        t1p = time()
-        resized_image = np.resize(my_image, (self._args.max_dimension, self._args.max_dimension))
-        t2 = time()
-        perftrace.event_complete(
-            f"{self.classname}_{self.dataset_type}_get_{filename}_sample_{sample_index}_epoch_{self.epoch_number}",
-            f"{self.classname}.get_sample_read", t0, t1 - t0)
-        perftrace.event_complete(
-            f"{self.classname}_{self.dataset_type}_process_{filename}_sample_{sample_index}_epoch_{self.epoch_number}",
-            f"{self.classname}.get_sample_process", t1p, t2 - t1p)
-=======
         self.profile_args["image_size"] = my_image.nbytes
         t2 = time()
-        resized_image = np.resize(my_image, (self._args.max_dimension, self._args.max_dimension))
+        self.preprocess()
+        #resized_image = np.resize(my_image, (self._args.max_dimension, self._args.max_dimension))
+        resized_image = random.random((self._args.max_dimension, self._args.max_dimension))
         t3 = time()
         PerfTrace.get_instance().event_complete(
             f"{self.get_sample.__qualname__}.read", MY_MODULE, t0, t1 - t0, arguments=self.profile_args)
         PerfTrace.get_instance().event_complete(
-            f"{self.get_sample.__qualname__}.resize", MY_MODULE, t2, t3 - t2, arguments=self.profile_args)
->>>>>>> 603c5972
+            f"{self.get_sample.__qualname__}.preprocess", MY_MODULE, t2, t3 - t2, arguments=self.profile_args)
         return resized_image
 
     @event_logging(module=MY_MODULE, arguments=profile_args)
