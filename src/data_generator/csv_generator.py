--- conflicted
+++ resolved
@@ -19,17 +19,13 @@
 from src.data_generator.data_generator import DataGenerator
 import math
 import os
-from mpi4py import MPI
 
 from numpy import random
 import csv
 
 from shutil import copyfile
-from src.utils.utility import progress, Profile
+from src.utils.utility import progress
 import pandas as pd
-from src.common.constants import MODULE_DATA_GENERATOR
-
-dlp = Profile(MODULE_DATA_GENERATOR)
 
 """
 Generator for creating data in CSV format.
@@ -37,8 +33,6 @@
 class CSVGenerator(DataGenerator):
     def __init__(self):
         super().__init__()
-    
-    @dlp.log
     def generate(self):
         """
         Generate csv data for training. It generates a 2d dataset and writes it to file.
@@ -46,26 +40,16 @@
         super().generate()
         random.seed(10)
         record_label = 0
-<<<<<<< HEAD
-        for i in dlp.iter(range(self.my_rank, int(self.total_files_to_generate), self.comm_size)):
-            progress(i, self.total_files_to_generate, "Generating CSV Data")
-=======
         for i in range(self.my_rank, int(self.total_files_to_generate), self.comm_size):
             progress(i+1, self.total_files_to_generate, "Generating CSV Data")
->>>>>>> d1510a89
             if (self._dimension_stdev>0):
                 dim1, dim2 = [max(int(d), 0) for d in random.normal( self._dimension, self._dimension_stdev, 2)]
             else:
                 dim1 = dim2 = self._dimension
             record = random.random(dim1*dim2)
-<<<<<<< HEAD
             records = [record]*self.num_samples
             df = pd.DataFrame(data=records)
             out_path_spec = self.storage.get_uri(self._file_list[i])
-=======
-            out_path_spec = self.storage.get_uri(self._file_list[i])
-            df = pd.DataFrame(data=records)
->>>>>>> d1510a89
             compression = None
             if self.compression != Compression.NONE:
                 compression = {
