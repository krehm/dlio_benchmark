name: Python Package using Conda

on:
  push:
  pull_request:

jobs:
  build-and-test:
    strategy:
      fail-fast: false
      matrix:
        os: [ ubuntu-20.04 ]
        profiler: [ DEFAULT, DLIO_PROFILER ]
        gcc: [10]
    name: ${{ matrix.os }}-${{ matrix.profiler }}-${{ matrix.gcc }}
    runs-on: ${{ matrix.os }}
    env:
      VENV: "/home/runner/work/venv"
      DLIO_PROFILER: ${{ matrix.profiler }}
      CC: gcc-${{ matrix.gcc }}
      CXX: g++-${{ matrix.gcc }}
      RDMAV_FORK_SAFE: "1"
    steps:
    - uses: actions/checkout@v3
    - name: Set up Python 3.10
      uses: actions/setup-python@v3
      with:
        python-version: 3.10.5
    - name: Cache install modules
      id: cache-modules
      uses: actions/cache@v2
      with:
        path: ${{ env.VENV }}
        key: ${{env.VENV }}-${{env.DLIO_PROFILER}}-${{ hashFiles('setup.py') }}
    - name: Install System Tools
      run: |
        sudo apt update
        sudo apt-get install $CC $CXX libc6
        sudo apt-get install mpich
        if [[ $DLIO_PROFILER == 'DLIO_PROFILER' ]]; then
          sudo apt-get install libhwloc-dev
        fi
    - name: Install DLIO
      if: steps.cache-modules.outputs.cache-hit != 'true'
      run: |
        echo "Profiler ${DLIO_PROFILER} gcc $CC"
        python -m pip install --upgrade pip
        pip install virtualenv
        python -m venv ${VENV}
        source ${VENV}/bin/activate
        if [[ $DLIO_PROFILER == 'DLIO_PROFILER' ]]; then
          pip install .[test,dlio_profiler]
        else
          pip install .[test] 
        fi
        rm -rf dlio_benchmark
    - name: test_gen_data
      run: |
        source ${VENV}/bin/activate
<<<<<<< HEAD
        RDMAV_FORK_SAFE=1 mpirun -np 2 pytest -k test_gen_data[dlio_png-tensorflow-dlio_tensorflow] -v
        RDMAV_FORK_SAFE=1 mpirun -np 2 pytest -k test_gen_data[dlio_npz-tensorflow-dlio_tensorflow] -v
        RDMAV_FORK_SAFE=1 mpirun -np 2 pytest -k test_gen_data[dlio_jpeg-tensorflow-dlio_tensorflow] -v
        RDMAV_FORK_SAFE=1 mpirun -np 2 pytest -k test_gen_data[dlio_tfrecord-tensorflow-dlio_tensorflow] -v
        RDMAV_FORK_SAFE=1 mpirun -np 2 pytest -k test_gen_data[dlio_hdf5-tensorflow-dlio_tensorflow] -v
        RDMAV_FORK_SAFE=1 mpirun -np 2 pytest -k test_gen_data[dali_npz-pytorch-native_dali] -v

    - name: test_custom_storage_root_gen_data
      run: |
        source ${VENV}/bin/activate
        RDMAV_FORK_SAFE=1 mpirun -np 2 pytest -k test_storage_root_gen_data[dlio_png-tensorflow-dlio_tensorflow] -v
        RDMAV_FORK_SAFE=1 mpirun -np 2 pytest -k test_storage_root_gen_data[dlio_npz-tensorflow-dlio_tensorflow] -v
        RDMAV_FORK_SAFE=1 mpirun -np 2 pytest -k test_storage_root_gen_data[dlio_jpeg-tensorflow-dlio_tensorflow] -v
        RDMAV_FORK_SAFE=1 mpirun -np 2 pytest -k test_storage_root_gen_data[dlio_tfrecord-tensorflow-dlio_tensorflow] -v
        RDMAV_FORK_SAFE=1 mpirun -np 2 pytest -k test_storage_root_gen_data[dlio_hdf5-tensorflow-dlio_tensorflow] -v

    - name: test_train
      run: |
        source ${VENV}/bin/activate
        RDMAV_FORK_SAFE=1 mpirun -np 2 pytest -k test_train[dlio_png-tensorflow-dlio_tensorflow0] -v
        RDMAV_FORK_SAFE=1 mpirun -np 2 pytest -k test_train[dlio_npz-tensorflow-dlio_tensorflow] -v
        RDMAV_FORK_SAFE=1 mpirun -np 2 pytest -k test_train[dlio_jpeg-tensorflow-dlio_tensorflow] -v
        RDMAV_FORK_SAFE=1 mpirun -np 2 pytest -k test_train[dlio_tfrecord-tensorflow-dlio_tensorflow] -v
        RDMAV_FORK_SAFE=1 mpirun -np 2 pytest -k test_train[dlio_hdf5-tensorflow-dlio_tensorflow] -v
        RDMAV_FORK_SAFE=1 mpirun -np 2 pytest -k test_train[dlio_csv-tensorflow-dlio_tensorflow] -v
        RDMAV_FORK_SAFE=1 mpirun -np 2 pytest -k test_train[dlio_png-pytorch-dlio_pytorch] -v
        RDMAV_FORK_SAFE=1 mpirun -np 2 pytest -k test_train[dlio_npz-pytorch-dlio_pytorch] -v
        RDMAV_FORK_SAFE=1 mpirun -np 2 pytest -k test_train[dlio_jpeg-pytorch-dlio_pytorch] -v
        RDMAV_FORK_SAFE=1 mpirun -np 2 pytest -k test_train[dlio_hdf5-pytorch-dlio_pytorch] -v
        RDMAV_FORK_SAFE=1 mpirun -np 2 pytest -k test_train[dlio_csv-pytorch-dlio_pytorch] -v
        RDMAV_FORK_SAFE=1 mpirun -np 2 pytest -k test_train[dlio_png-tensorflow-dlio_dali] -v
        RDMAV_FORK_SAFE=1 mpirun -np 2 pytest -k test_train[dlio_npz-tensorflow-dlio_dali] -v
        RDMAV_FORK_SAFE=1 mpirun -np 2 pytest -k test_train[dlio_jpeg-tensorflow-dlio_dali] -v
        RDMAV_FORK_SAFE=1 mpirun -np 2 pytest -k test_train[dlio_hdf5-tensorflow-dlio_dali] -v
        RDMAV_FORK_SAFE=1 mpirun -np 2 pytest -k test_train[dlio_csv-tensorflow-dlio_dali] -v
        RDMAV_FORK_SAFE=1 mpirun -np 2 pytest -k test_train[dlio_png-pytorch-dlio_dali] -v
        RDMAV_FORK_SAFE=1 mpirun -np 2 pytest -k test_train[dlio_npz-pytorch-dlio_dali] -v
        RDMAV_FORK_SAFE=1 mpirun -np 2 pytest -k test_train[dlio_jpeg-pytorch-dlio_dali] -v
        RDMAV_FORK_SAFE=1 mpirun -np 2 pytest -k test_train[dlio_hdf5-pytorch-dlio_dali] -v
        RDMAV_FORK_SAFE=1 mpirun -np 2 pytest -k test_train[dlio_csv-pytorch-dlio_dali] -v
        RDMAV_FORK_SAFE=1 mpirun -np 2 pytest -k test_train[dlio_png-tensorflow-dlio_tensorflow1] -v
        RDMAV_FORK_SAFE=1 mpirun -np 2 pytest -k test_train[tf_tfrecord-tensorflow-native_tensorflow] -v
        RDMAV_FORK_SAFE=1 mpirun -np 2 pytest -k test_train[dali_tfrecord-pytorch-native_dali] -v
        RDMAV_FORK_SAFE=1 mpirun -np 2 pytest -k test_train[dali_npz-pytorch-native_dali] -v

    - name: test_custom_storage_root_train
      run: |
        source ${VENV}/bin/activate
        RDMAV_FORK_SAFE=1 mpirun -np 2 pytest -k test_custom_storage_root_train[dlio_png-tensorflow-dlio_tensorflow] -v
        RDMAV_FORK_SAFE=1 mpirun -np 2 pytest -k test_custom_storage_root_train[dlio_npz-tensorflow-dlio_tensorflow] -v
        RDMAV_FORK_SAFE=1 mpirun -np 2 pytest -k test_custom_storage_root_train[dlio_jpeg-tensorflow-dlio_tensorflow] -v
        RDMAV_FORK_SAFE=1 mpirun -np 2 pytest -k test_custom_storage_root_train[dlio_tfrecord-tensorflow-dlio_tensorflow] -v
        RDMAV_FORK_SAFE=1 mpirun -np 2 pytest -k test_custom_storage_root_train[dlio_hdf5-tensorflow-dlio_tensorflow] -v
        RDMAV_FORK_SAFE=1 mpirun -np 2 pytest -k test_custom_storage_root_train[dlio_csv-tensorflow-dlio_tensorflow] -v
        RDMAV_FORK_SAFE=1 mpirun -np 2 pytest -k test_custom_storage_root_train[dlio_png-pytorch-dlio_pytorch] -v
        RDMAV_FORK_SAFE=1 mpirun -np 2 pytest -k test_custom_storage_root_train[dlio_npz-pytorch-dlio_pytorch] -v
        RDMAV_FORK_SAFE=1 mpirun -np 2 pytest -k test_custom_storage_root_train[dlio_jpeg-pytorch-dlio_pytorch] -v
        RDMAV_FORK_SAFE=1 mpirun -np 2 pytest -k test_custom_storage_root_train[dlio_hdf5-pytorch-dlio_pytorch] -v
        RDMAV_FORK_SAFE=1 mpirun -np 2 pytest -k test_custom_storage_root_train[dlio_csv-pytorch-dlio_pytorch] -v
=======
        mpirun -np 2 pytest -k test_gen_data[png-tensorflow] -v
        mpirun -np 2 pytest -k test_gen_data[npz-tensorflow] -v
        mpirun -np 2 pytest -k test_gen_data[jpeg-tensorflow] -v
        mpirun -np 2 pytest -k test_gen_data[tfrecord-tensorflow] -v
        mpirun -np 2 pytest -k test_gen_data[hdf5-tensorflow] -v
    - name: test_custom_storage_root_gen_data
      run: |
        source ${VENV}/bin/activate
        mpirun -np 2 pytest -k test_storage_root_gen_data[png-tensorflow] -v
        mpirun -np 2 pytest -k test_storage_root_gen_data[npz-tensorflow] -v
        mpirun -np 2 pytest -k test_storage_root_gen_data[jpeg-tensorflow] -v
        mpirun -np 2 pytest -k test_storage_root_gen_data[tfrecord-tensorflow] -v
        mpirun -np 2 pytest -k test_storage_root_gen_data[hdf5-tensorflow] -v
    - name: test_train
      run: |
        source ${VENV}/bin/activate
        mpirun -np 2 pytest -k test_train[png-tensorflow-tensorflow] -v
        mpirun -np 2 pytest -k test_train[npz-tensorflow-tensorflow] -v
        mpirun -np 2 pytest -k test_train[jpeg-tensorflow-tensorflow] -v
        mpirun -np 2 pytest -k test_train[tfrecord-tensorflow-tensorflow] -v
        mpirun -np 2 pytest -k test_train[hdf5-tensorflow-tensorflow] -v
        mpirun -np 2 pytest -k test_train[csv-tensorflow-tensorflow] -v
        mpirun -np 2 pytest -k test_train[png-pytorch-pytorch] -v
        mpirun -np 2 pytest -k test_train[npz-pytorch-pytorch] -v
        mpirun -np 2 pytest -k test_train[jpeg-pytorch-pytorch] -v
        mpirun -np 2 pytest -k test_train[hdf5-pytorch-pytorch] -v
        mpirun -np 2 pytest -k test_train[csv-pytorch-pytorch] -v
        mpirun -np 2 pytest -k test_train[png-tensorflow-dali] -v
        mpirun -np 2 pytest -k test_train[npz-tensorflow-dali] -v
        mpirun -np 2 pytest -k test_train[jpeg-tensorflow-dali] -v
        mpirun -np 2 pytest -k test_train[hdf5-tensorflow-dali] -v
        mpirun -np 2 pytest -k test_train[csv-tensorflow-dali] -v
        mpirun -np 2 pytest -k test_train[png-pytorch-dali] -v
        mpirun -np 2 pytest -k test_train[npz-pytorch-dali] -v
        mpirun -np 2 pytest -k test_train[jpeg-pytorch-dali] -v
        mpirun -np 2 pytest -k test_train[hdf5-pytorch-dali] -v
        mpirun -np 2 pytest -k test_train[csv-pytorch-dali] -v
    - name: test_custom_storage_root_train
      run: |
        source ${VENV}/bin/activate
        mpirun -np 2 pytest -k test_custom_storage_root_train[png-tensorflow] -v
        mpirun -np 2 pytest -k test_custom_storage_root_train[npz-tensorflow] -v
        mpirun -np 2 pytest -k test_custom_storage_root_train[jpeg-tensorflow] -v
        mpirun -np 2 pytest -k test_custom_storage_root_train[tfrecord-tensorflow] -v
        mpirun -np 2 pytest -k test_custom_storage_root_train[hdf5-tensorflow] -v
        mpirun -np 2 pytest -k test_custom_storage_root_train[csv-tensorflow] -v
        mpirun -np 2 pytest -k test_custom_storage_root_train[png-pytorch] -v
        mpirun -np 2 pytest -k test_custom_storage_root_train[npz-pytorch] -v
        mpirun -np 2 pytest -k test_custom_storage_root_train[jpeg-pytorch] -v
        mpirun -np 2 pytest -k test_custom_storage_root_train[hdf5-pytorch] -v
        mpirun -np 2 pytest -k test_custom_storage_root_train[csv-pytorch] -v
>>>>>>> 0584e0aa
    - name: test_checkpoint_epoch
      run: |
        source ${VENV}/bin/activate
        mpirun -np 2 pytest -k test_checkpoint_epoch -v
    - name: test_checkpoint_step
      run: |
        source ${VENV}/bin/activate
        mpirun -np 2 pytest -k test_checkpoint_step -v
    - name: test_eval
      run: |
        source ${VENV}/bin/activate
        mpirun -np 2 pytest -k test_eval -v
    - name: test_multi_threads
      run: |
        source ${VENV}/bin/activate
<<<<<<< HEAD
        RDMAV_FORK_SAFE=1 mpirun -np 2 pytest -k test_multi_threads[tensorflow-0-dlio_tensorflow] -v
        RDMAV_FORK_SAFE=1 mpirun -np 2 pytest -k test_multi_threads[tensorflow-1-dlio_tensorflow] -v
        RDMAV_FORK_SAFE=1 mpirun -np 2 pytest -k test_multi_threads[tensorflow-2-dlio_tensorflow] -v
        RDMAV_FORK_SAFE=1 mpirun -np 2 pytest -k test_multi_threads[pytorch-0-dlio_pytorch] -v
        RDMAV_FORK_SAFE=1 mpirun -np 2 pytest -k test_multi_threads[pytorch-1-dlio_pytorch] -v
        RDMAV_FORK_SAFE=1 mpirun -np 2 pytest -k test_multi_threads[pytorch-2-dlio_pytorch] -v

=======
        mpirun -np 2 pytest -k test_multi_threads[tensorflow-0]  -v
        mpirun -np 2 pytest -k test_multi_threads[tensorflow-1]  -v
        mpirun -np 2 pytest -k test_multi_threads[tensorflow-2]  -v
        mpirun -np 2 pytest -k test_multi_threads[pytorch-0]  -v
        mpirun -np 2 pytest -k test_multi_threads[pytorch-1]  -v
        mpirun -np 2 pytest -k test_multi_threads[pytorch-2]  -v
>>>>>>> 0584e0aa
    - name: test-tf-loader-tfrecord
      run: |
        source ${VENV}/bin/activate
        mpirun -np 2 dlio_benchmark workload=resnet50 ++workload.dataset.num_files_train=64 ++workload.workflow.train=False ++workload.workflow.generate_data=True  ++workload.dataset.num_files_train=16 ++workload.dataset.num_samples_per_file=16
        mpirun -np 2 dlio_benchmark workload=resnet50 ++workload.dataset.num_files_train=64 ++workload.workflow.train=True ++workload.workflow.generate_data=False  ++workload.dataset.num_files_train=16 ++workload.dataset.num_samples_per_file=16
    - name: test-torch-loader-npz
      run: |
        source ${VENV}/bin/activate
        mpirun -np 2 dlio_benchmark workload=unet3d ++workload.train.computation_time=0.05 ++workload.evaluation.eval_time=0.01 ++workload.train.epochs=2 ++workload.workflow.train=False ++workload.workflow.generate_data=True ++workload.dataset.num_files_train=16 ++workload.dataset.num_files_eval=16 ++workload.reader.read_threads=2 ++workload.dataset.record_length=4096 ++workload.dataset.record_length_stdev=0
        mpirun -np 2 dlio_benchmark workload=unet3d ++workload.train.computation_time=0.05 ++workload.evaluation.eval_time=0.01 ++workload.train.epochs=2 ++workload.workflow.train=True ++workload.workflow.generate_data=False ++workload.dataset.num_files_train=16 ++workload.dataset.num_files_eval=16 ++workload.reader.read_threads=2  ++workload.dataset.record_length=4096 ++workload.dataset.record_length_stdev=0
    - name: test-tf-loader-npz
      run: |
        source ${VENV}/bin/activate
<<<<<<< HEAD
        RDMAV_FORK_SAFE=1 mpirun -np 2 dlio_benchmark workload=unet3d ++workload.framework=tensorflow ++workload.data_reader.data_loader=dlio_tensorflow ++workload.train.computation_time=0.05 ++workload.evaluation.eval_time=0.01 ++workload.train.epochs=2 ++workload.workflow.train=False ++workload.workflow.generate_data=True ++workload.dataset.num_files_train=16 ++workload.dataset.num_files_eval=16 ++workload.reader.read_threads=2  ++workload.dataset.record_length=4096 ++workload.dataset.record_length_stdev=0
        RDMAV_FORK_SAFE=1 mpirun -np 2  dlio_benchmark workload=unet3d ++workload.framework=tensorflow ++workload.data_reader.data_loader=dlio_tensorflow ++workload.train.computation_time=0.05 ++workload.evaluation.eval_time=0.01 ++workload.train.epochs=2 ++workload.workflow.train=True ++workload.workflow.generate_data=False ++workload.dataset.num_files_train=16 ++workload.dataset.num_files_eval=16 ++workload.reader.read_threads=2  ++workload.dataset.record_length=4096 ++workload.dataset.record_length_stdev=0
=======
        mpirun -np 2 dlio_benchmark workload=unet3d ++workload.framework=tensorflow ++workload.data_reader.data_loader=tensorflow ++workload.train.computation_time=0.05 ++workload.evaluation.eval_time=0.01 ++workload.train.epochs=2 ++workload.workflow.train=False ++workload.workflow.generate_data=True ++workload.dataset.num_files_train=16 ++workload.dataset.num_files_eval=16 ++workload.reader.read_threads=2  ++workload.dataset.record_length=4096 ++workload.dataset.record_length_stdev=0
        mpirun -np 2 dlio_benchmark workload=unet3d ++workload.framework=tensorflow ++workload.data_reader.data_loader=tensorflow ++workload.train.computation_time=0.05 ++workload.evaluation.eval_time=0.01 ++workload.train.epochs=2 ++workload.workflow.train=True ++workload.workflow.generate_data=False ++workload.dataset.num_files_train=16 ++workload.dataset.num_files_eval=16 ++workload.reader.read_threads=2  ++workload.dataset.record_length=4096 ++workload.dataset.record_length_stdev=0
    - name: test_subset
      run: |
        source ${VENV}/bin/activate
        mpirun -np 2 dlio_benchmark ++workload.workflow.generate_data=True ++workload.workflow.train=False
        mpirun -np 2 dlio_benchmark ++workload.workflow.generate_data=False ++workload.workflow.train=True ++workload.dataset.num_files_train=8
>>>>>>> 0584e0aa
<|MERGE_RESOLUTION|>--- conflicted
+++ resolved
@@ -57,119 +57,65 @@
     - name: test_gen_data
       run: |
         source ${VENV}/bin/activate
-<<<<<<< HEAD
-        RDMAV_FORK_SAFE=1 mpirun -np 2 pytest -k test_gen_data[dlio_png-tensorflow-dlio_tensorflow] -v
-        RDMAV_FORK_SAFE=1 mpirun -np 2 pytest -k test_gen_data[dlio_npz-tensorflow-dlio_tensorflow] -v
-        RDMAV_FORK_SAFE=1 mpirun -np 2 pytest -k test_gen_data[dlio_jpeg-tensorflow-dlio_tensorflow] -v
-        RDMAV_FORK_SAFE=1 mpirun -np 2 pytest -k test_gen_data[dlio_tfrecord-tensorflow-dlio_tensorflow] -v
-        RDMAV_FORK_SAFE=1 mpirun -np 2 pytest -k test_gen_data[dlio_hdf5-tensorflow-dlio_tensorflow] -v
-        RDMAV_FORK_SAFE=1 mpirun -np 2 pytest -k test_gen_data[dali_npz-pytorch-native_dali] -v
+        mpirun -np 2 pytest -k test_gen_data[dlio_png-tensorflow-dlio_tensorflow] -v
+        mpirun -np 2 pytest -k test_gen_data[dlio_npz-tensorflow-dlio_tensorflow] -v
+        mpirun -np 2 pytest -k test_gen_data[dlio_jpeg-tensorflow-dlio_tensorflow] -v
+        mpirun -np 2 pytest -k test_gen_data[dlio_tfrecord-tensorflow-dlio_tensorflow] -v
+        mpirun -np 2 pytest -k test_gen_data[dlio_hdf5-tensorflow-dlio_tensorflow] -v
+        mpirun -np 2 pytest -k test_gen_data[dali_npz-pytorch-native_dali] -v
 
     - name: test_custom_storage_root_gen_data
       run: |
         source ${VENV}/bin/activate
-        RDMAV_FORK_SAFE=1 mpirun -np 2 pytest -k test_storage_root_gen_data[dlio_png-tensorflow-dlio_tensorflow] -v
-        RDMAV_FORK_SAFE=1 mpirun -np 2 pytest -k test_storage_root_gen_data[dlio_npz-tensorflow-dlio_tensorflow] -v
-        RDMAV_FORK_SAFE=1 mpirun -np 2 pytest -k test_storage_root_gen_data[dlio_jpeg-tensorflow-dlio_tensorflow] -v
-        RDMAV_FORK_SAFE=1 mpirun -np 2 pytest -k test_storage_root_gen_data[dlio_tfrecord-tensorflow-dlio_tensorflow] -v
-        RDMAV_FORK_SAFE=1 mpirun -np 2 pytest -k test_storage_root_gen_data[dlio_hdf5-tensorflow-dlio_tensorflow] -v
+        mpirun -np 2 pytest -k test_storage_root_gen_data[dlio_png-tensorflow-dlio_tensorflow] -v
+        mpirun -np 2 pytest -k test_storage_root_gen_data[dlio_npz-tensorflow-dlio_tensorflow] -v
+        mpirun -np 2 pytest -k test_storage_root_gen_data[dlio_jpeg-tensorflow-dlio_tensorflow] -v
+        mpirun -np 2 pytest -k test_storage_root_gen_data[dlio_tfrecord-tensorflow-dlio_tensorflow] -v
+        mpirun -np 2 pytest -k test_storage_root_gen_data[dlio_hdf5-tensorflow-dlio_tensorflow] -v
 
     - name: test_train
       run: |
         source ${VENV}/bin/activate
-        RDMAV_FORK_SAFE=1 mpirun -np 2 pytest -k test_train[dlio_png-tensorflow-dlio_tensorflow0] -v
-        RDMAV_FORK_SAFE=1 mpirun -np 2 pytest -k test_train[dlio_npz-tensorflow-dlio_tensorflow] -v
-        RDMAV_FORK_SAFE=1 mpirun -np 2 pytest -k test_train[dlio_jpeg-tensorflow-dlio_tensorflow] -v
-        RDMAV_FORK_SAFE=1 mpirun -np 2 pytest -k test_train[dlio_tfrecord-tensorflow-dlio_tensorflow] -v
-        RDMAV_FORK_SAFE=1 mpirun -np 2 pytest -k test_train[dlio_hdf5-tensorflow-dlio_tensorflow] -v
-        RDMAV_FORK_SAFE=1 mpirun -np 2 pytest -k test_train[dlio_csv-tensorflow-dlio_tensorflow] -v
-        RDMAV_FORK_SAFE=1 mpirun -np 2 pytest -k test_train[dlio_png-pytorch-dlio_pytorch] -v
-        RDMAV_FORK_SAFE=1 mpirun -np 2 pytest -k test_train[dlio_npz-pytorch-dlio_pytorch] -v
-        RDMAV_FORK_SAFE=1 mpirun -np 2 pytest -k test_train[dlio_jpeg-pytorch-dlio_pytorch] -v
-        RDMAV_FORK_SAFE=1 mpirun -np 2 pytest -k test_train[dlio_hdf5-pytorch-dlio_pytorch] -v
-        RDMAV_FORK_SAFE=1 mpirun -np 2 pytest -k test_train[dlio_csv-pytorch-dlio_pytorch] -v
-        RDMAV_FORK_SAFE=1 mpirun -np 2 pytest -k test_train[dlio_png-tensorflow-dlio_dali] -v
-        RDMAV_FORK_SAFE=1 mpirun -np 2 pytest -k test_train[dlio_npz-tensorflow-dlio_dali] -v
-        RDMAV_FORK_SAFE=1 mpirun -np 2 pytest -k test_train[dlio_jpeg-tensorflow-dlio_dali] -v
-        RDMAV_FORK_SAFE=1 mpirun -np 2 pytest -k test_train[dlio_hdf5-tensorflow-dlio_dali] -v
-        RDMAV_FORK_SAFE=1 mpirun -np 2 pytest -k test_train[dlio_csv-tensorflow-dlio_dali] -v
-        RDMAV_FORK_SAFE=1 mpirun -np 2 pytest -k test_train[dlio_png-pytorch-dlio_dali] -v
-        RDMAV_FORK_SAFE=1 mpirun -np 2 pytest -k test_train[dlio_npz-pytorch-dlio_dali] -v
-        RDMAV_FORK_SAFE=1 mpirun -np 2 pytest -k test_train[dlio_jpeg-pytorch-dlio_dali] -v
-        RDMAV_FORK_SAFE=1 mpirun -np 2 pytest -k test_train[dlio_hdf5-pytorch-dlio_dali] -v
-        RDMAV_FORK_SAFE=1 mpirun -np 2 pytest -k test_train[dlio_csv-pytorch-dlio_dali] -v
-        RDMAV_FORK_SAFE=1 mpirun -np 2 pytest -k test_train[dlio_png-tensorflow-dlio_tensorflow1] -v
-        RDMAV_FORK_SAFE=1 mpirun -np 2 pytest -k test_train[tf_tfrecord-tensorflow-native_tensorflow] -v
-        RDMAV_FORK_SAFE=1 mpirun -np 2 pytest -k test_train[dali_tfrecord-pytorch-native_dali] -v
-        RDMAV_FORK_SAFE=1 mpirun -np 2 pytest -k test_train[dali_npz-pytorch-native_dali] -v
+        mpirun -np 2 pytest -k test_train[dlio_png-tensorflow-dlio_tensorflow0] -v
+        mpirun -np 2 pytest -k test_train[dlio_npz-tensorflow-dlio_tensorflow] -v
+        mpirun -np 2 pytest -k test_train[dlio_jpeg-tensorflow-dlio_tensorflow] -v
+        mpirun -np 2 pytest -k test_train[dlio_tfrecord-tensorflow-dlio_tensorflow] -v
+        mpirun -np 2 pytest -k test_train[dlio_hdf5-tensorflow-dlio_tensorflow] -v
+        mpirun -np 2 pytest -k test_train[dlio_csv-tensorflow-dlio_tensorflow] -v
+        mpirun -np 2 pytest -k test_train[dlio_png-pytorch-dlio_pytorch] -v
+        mpirun -np 2 pytest -k test_train[dlio_npz-pytorch-dlio_pytorch] -v
+        mpirun -np 2 pytest -k test_train[dlio_jpeg-pytorch-dlio_pytorch] -v
+        mpirun -np 2 pytest -k test_train[dlio_hdf5-pytorch-dlio_pytorch] -v
+        mpirun -np 2 pytest -k test_train[dlio_csv-pytorch-dlio_pytorch] -v
+        mpirun -np 2 pytest -k test_train[dlio_png-tensorflow-dlio_dali] -v
+        mpirun -np 2 pytest -k test_train[dlio_npz-tensorflow-dlio_dali] -v
+        mpirun -np 2 pytest -k test_train[dlio_jpeg-tensorflow-dlio_dali] -v
+        mpirun -np 2 pytest -k test_train[dlio_hdf5-tensorflow-dlio_dali] -v
+        mpirun -np 2 pytest -k test_train[dlio_csv-tensorflow-dlio_dali] -v
+        mpirun -np 2 pytest -k test_train[dlio_png-pytorch-dlio_dali] -v
+        mpirun -np 2 pytest -k test_train[dlio_npz-pytorch-dlio_dali] -v
+        mpirun -np 2 pytest -k test_train[dlio_jpeg-pytorch-dlio_dali] -v
+        mpirun -np 2 pytest -k test_train[dlio_hdf5-pytorch-dlio_dali] -v
+        mpirun -np 2 pytest -k test_train[dlio_csv-pytorch-dlio_dali] -v
+        mpirun -np 2 pytest -k test_train[dlio_png-tensorflow-dlio_tensorflow1] -v
+        mpirun -np 2 pytest -k test_train[tf_tfrecord-tensorflow-native_tensorflow] -v
+        mpirun -np 2 pytest -k test_train[dali_tfrecord-pytorch-native_dali] -v
+        mpirun -np 2 pytest -k test_train[dali_npz-pytorch-native_dali] -v
 
     - name: test_custom_storage_root_train
       run: |
         source ${VENV}/bin/activate
-        RDMAV_FORK_SAFE=1 mpirun -np 2 pytest -k test_custom_storage_root_train[dlio_png-tensorflow-dlio_tensorflow] -v
-        RDMAV_FORK_SAFE=1 mpirun -np 2 pytest -k test_custom_storage_root_train[dlio_npz-tensorflow-dlio_tensorflow] -v
-        RDMAV_FORK_SAFE=1 mpirun -np 2 pytest -k test_custom_storage_root_train[dlio_jpeg-tensorflow-dlio_tensorflow] -v
-        RDMAV_FORK_SAFE=1 mpirun -np 2 pytest -k test_custom_storage_root_train[dlio_tfrecord-tensorflow-dlio_tensorflow] -v
-        RDMAV_FORK_SAFE=1 mpirun -np 2 pytest -k test_custom_storage_root_train[dlio_hdf5-tensorflow-dlio_tensorflow] -v
-        RDMAV_FORK_SAFE=1 mpirun -np 2 pytest -k test_custom_storage_root_train[dlio_csv-tensorflow-dlio_tensorflow] -v
-        RDMAV_FORK_SAFE=1 mpirun -np 2 pytest -k test_custom_storage_root_train[dlio_png-pytorch-dlio_pytorch] -v
-        RDMAV_FORK_SAFE=1 mpirun -np 2 pytest -k test_custom_storage_root_train[dlio_npz-pytorch-dlio_pytorch] -v
-        RDMAV_FORK_SAFE=1 mpirun -np 2 pytest -k test_custom_storage_root_train[dlio_jpeg-pytorch-dlio_pytorch] -v
-        RDMAV_FORK_SAFE=1 mpirun -np 2 pytest -k test_custom_storage_root_train[dlio_hdf5-pytorch-dlio_pytorch] -v
-        RDMAV_FORK_SAFE=1 mpirun -np 2 pytest -k test_custom_storage_root_train[dlio_csv-pytorch-dlio_pytorch] -v
-=======
-        mpirun -np 2 pytest -k test_gen_data[png-tensorflow] -v
-        mpirun -np 2 pytest -k test_gen_data[npz-tensorflow] -v
-        mpirun -np 2 pytest -k test_gen_data[jpeg-tensorflow] -v
-        mpirun -np 2 pytest -k test_gen_data[tfrecord-tensorflow] -v
-        mpirun -np 2 pytest -k test_gen_data[hdf5-tensorflow] -v
-    - name: test_custom_storage_root_gen_data
-      run: |
-        source ${VENV}/bin/activate
-        mpirun -np 2 pytest -k test_storage_root_gen_data[png-tensorflow] -v
-        mpirun -np 2 pytest -k test_storage_root_gen_data[npz-tensorflow] -v
-        mpirun -np 2 pytest -k test_storage_root_gen_data[jpeg-tensorflow] -v
-        mpirun -np 2 pytest -k test_storage_root_gen_data[tfrecord-tensorflow] -v
-        mpirun -np 2 pytest -k test_storage_root_gen_data[hdf5-tensorflow] -v
-    - name: test_train
-      run: |
-        source ${VENV}/bin/activate
-        mpirun -np 2 pytest -k test_train[png-tensorflow-tensorflow] -v
-        mpirun -np 2 pytest -k test_train[npz-tensorflow-tensorflow] -v
-        mpirun -np 2 pytest -k test_train[jpeg-tensorflow-tensorflow] -v
-        mpirun -np 2 pytest -k test_train[tfrecord-tensorflow-tensorflow] -v
-        mpirun -np 2 pytest -k test_train[hdf5-tensorflow-tensorflow] -v
-        mpirun -np 2 pytest -k test_train[csv-tensorflow-tensorflow] -v
-        mpirun -np 2 pytest -k test_train[png-pytorch-pytorch] -v
-        mpirun -np 2 pytest -k test_train[npz-pytorch-pytorch] -v
-        mpirun -np 2 pytest -k test_train[jpeg-pytorch-pytorch] -v
-        mpirun -np 2 pytest -k test_train[hdf5-pytorch-pytorch] -v
-        mpirun -np 2 pytest -k test_train[csv-pytorch-pytorch] -v
-        mpirun -np 2 pytest -k test_train[png-tensorflow-dali] -v
-        mpirun -np 2 pytest -k test_train[npz-tensorflow-dali] -v
-        mpirun -np 2 pytest -k test_train[jpeg-tensorflow-dali] -v
-        mpirun -np 2 pytest -k test_train[hdf5-tensorflow-dali] -v
-        mpirun -np 2 pytest -k test_train[csv-tensorflow-dali] -v
-        mpirun -np 2 pytest -k test_train[png-pytorch-dali] -v
-        mpirun -np 2 pytest -k test_train[npz-pytorch-dali] -v
-        mpirun -np 2 pytest -k test_train[jpeg-pytorch-dali] -v
-        mpirun -np 2 pytest -k test_train[hdf5-pytorch-dali] -v
-        mpirun -np 2 pytest -k test_train[csv-pytorch-dali] -v
-    - name: test_custom_storage_root_train
-      run: |
-        source ${VENV}/bin/activate
-        mpirun -np 2 pytest -k test_custom_storage_root_train[png-tensorflow] -v
-        mpirun -np 2 pytest -k test_custom_storage_root_train[npz-tensorflow] -v
-        mpirun -np 2 pytest -k test_custom_storage_root_train[jpeg-tensorflow] -v
-        mpirun -np 2 pytest -k test_custom_storage_root_train[tfrecord-tensorflow] -v
-        mpirun -np 2 pytest -k test_custom_storage_root_train[hdf5-tensorflow] -v
-        mpirun -np 2 pytest -k test_custom_storage_root_train[csv-tensorflow] -v
-        mpirun -np 2 pytest -k test_custom_storage_root_train[png-pytorch] -v
-        mpirun -np 2 pytest -k test_custom_storage_root_train[npz-pytorch] -v
-        mpirun -np 2 pytest -k test_custom_storage_root_train[jpeg-pytorch] -v
-        mpirun -np 2 pytest -k test_custom_storage_root_train[hdf5-pytorch] -v
-        mpirun -np 2 pytest -k test_custom_storage_root_train[csv-pytorch] -v
->>>>>>> 0584e0aa
+        mpirun -np 2 pytest -k test_custom_storage_root_train[dlio_png-tensorflow-dlio_tensorflow] -v
+        mpirun -np 2 pytest -k test_custom_storage_root_train[dlio_npz-tensorflow-dlio_tensorflow] -v
+        mpirun -np 2 pytest -k test_custom_storage_root_train[dlio_jpeg-tensorflow-dlio_tensorflow] -v
+        mpirun -np 2 pytest -k test_custom_storage_root_train[dlio_tfrecord-tensorflow-dlio_tensorflow] -v
+        mpirun -np 2 pytest -k test_custom_storage_root_train[dlio_hdf5-tensorflow-dlio_tensorflow] -v
+        mpirun -np 2 pytest -k test_custom_storage_root_train[dlio_csv-tensorflow-dlio_tensorflow] -v
+        mpirun -np 2 pytest -k test_custom_storage_root_train[dlio_png-pytorch-dlio_pytorch] -v
+        mpirun -np 2 pytest -k test_custom_storage_root_train[dlio_npz-pytorch-dlio_pytorch] -v
+        mpirun -np 2 pytest -k test_custom_storage_root_train[dlio_jpeg-pytorch-dlio_pytorch] -v
+        mpirun -np 2 pytest -k test_custom_storage_root_train[dlio_hdf5-pytorch-dlio_pytorch] -v
+        mpirun -np 2 pytest -k test_custom_storage_root_train[dlio_csv-pytorch-dlio_pytorch] -v
     - name: test_checkpoint_epoch
       run: |
         source ${VENV}/bin/activate
@@ -185,22 +131,12 @@
     - name: test_multi_threads
       run: |
         source ${VENV}/bin/activate
-<<<<<<< HEAD
-        RDMAV_FORK_SAFE=1 mpirun -np 2 pytest -k test_multi_threads[tensorflow-0-dlio_tensorflow] -v
-        RDMAV_FORK_SAFE=1 mpirun -np 2 pytest -k test_multi_threads[tensorflow-1-dlio_tensorflow] -v
-        RDMAV_FORK_SAFE=1 mpirun -np 2 pytest -k test_multi_threads[tensorflow-2-dlio_tensorflow] -v
-        RDMAV_FORK_SAFE=1 mpirun -np 2 pytest -k test_multi_threads[pytorch-0-dlio_pytorch] -v
-        RDMAV_FORK_SAFE=1 mpirun -np 2 pytest -k test_multi_threads[pytorch-1-dlio_pytorch] -v
-        RDMAV_FORK_SAFE=1 mpirun -np 2 pytest -k test_multi_threads[pytorch-2-dlio_pytorch] -v
-
-=======
-        mpirun -np 2 pytest -k test_multi_threads[tensorflow-0]  -v
-        mpirun -np 2 pytest -k test_multi_threads[tensorflow-1]  -v
-        mpirun -np 2 pytest -k test_multi_threads[tensorflow-2]  -v
-        mpirun -np 2 pytest -k test_multi_threads[pytorch-0]  -v
-        mpirun -np 2 pytest -k test_multi_threads[pytorch-1]  -v
-        mpirun -np 2 pytest -k test_multi_threads[pytorch-2]  -v
->>>>>>> 0584e0aa
+        mpirun -np 2 pytest -k test_multi_threads[tensorflow-0-dlio_tensorflow] -v
+        mpirun -np 2 pytest -k test_multi_threads[tensorflow-1-dlio_tensorflow] -v
+        mpirun -np 2 pytest -k test_multi_threads[tensorflow-2-dlio_tensorflow] -v
+        mpirun -np 2 pytest -k test_multi_threads[pytorch-0-dlio_pytorch] -v
+        mpirun -np 2 pytest -k test_multi_threads[pytorch-1-dlio_pytorch] -v
+        mpirun -np 2 pytest -k test_multi_threads[pytorch-2-dlio_pytorch] -v
     - name: test-tf-loader-tfrecord
       run: |
         source ${VENV}/bin/activate
@@ -214,15 +150,10 @@
     - name: test-tf-loader-npz
       run: |
         source ${VENV}/bin/activate
-<<<<<<< HEAD
-        RDMAV_FORK_SAFE=1 mpirun -np 2 dlio_benchmark workload=unet3d ++workload.framework=tensorflow ++workload.data_reader.data_loader=dlio_tensorflow ++workload.train.computation_time=0.05 ++workload.evaluation.eval_time=0.01 ++workload.train.epochs=2 ++workload.workflow.train=False ++workload.workflow.generate_data=True ++workload.dataset.num_files_train=16 ++workload.dataset.num_files_eval=16 ++workload.reader.read_threads=2  ++workload.dataset.record_length=4096 ++workload.dataset.record_length_stdev=0
-        RDMAV_FORK_SAFE=1 mpirun -np 2  dlio_benchmark workload=unet3d ++workload.framework=tensorflow ++workload.data_reader.data_loader=dlio_tensorflow ++workload.train.computation_time=0.05 ++workload.evaluation.eval_time=0.01 ++workload.train.epochs=2 ++workload.workflow.train=True ++workload.workflow.generate_data=False ++workload.dataset.num_files_train=16 ++workload.dataset.num_files_eval=16 ++workload.reader.read_threads=2  ++workload.dataset.record_length=4096 ++workload.dataset.record_length_stdev=0
-=======
-        mpirun -np 2 dlio_benchmark workload=unet3d ++workload.framework=tensorflow ++workload.data_reader.data_loader=tensorflow ++workload.train.computation_time=0.05 ++workload.evaluation.eval_time=0.01 ++workload.train.epochs=2 ++workload.workflow.train=False ++workload.workflow.generate_data=True ++workload.dataset.num_files_train=16 ++workload.dataset.num_files_eval=16 ++workload.reader.read_threads=2  ++workload.dataset.record_length=4096 ++workload.dataset.record_length_stdev=0
-        mpirun -np 2 dlio_benchmark workload=unet3d ++workload.framework=tensorflow ++workload.data_reader.data_loader=tensorflow ++workload.train.computation_time=0.05 ++workload.evaluation.eval_time=0.01 ++workload.train.epochs=2 ++workload.workflow.train=True ++workload.workflow.generate_data=False ++workload.dataset.num_files_train=16 ++workload.dataset.num_files_eval=16 ++workload.reader.read_threads=2  ++workload.dataset.record_length=4096 ++workload.dataset.record_length_stdev=0
+        mpirun -np 2 dlio_benchmark workload=unet3d ++workload.framework=tensorflow ++workload.data_reader.data_loader=dlio_tensorflow ++workload.train.computation_time=0.05 ++workload.evaluation.eval_time=0.01 ++workload.train.epochs=2 ++workload.workflow.train=False ++workload.workflow.generate_data=True ++workload.dataset.num_files_train=16 ++workload.dataset.num_files_eval=16 ++workload.reader.read_threads=2  ++workload.dataset.record_length=4096 ++workload.dataset.record_length_stdev=0
+        mpirun -np 2  dlio_benchmark workload=unet3d ++workload.framework=tensorflow ++workload.data_reader.data_loader=dlio_tensorflow ++workload.train.computation_time=0.05 ++workload.evaluation.eval_time=0.01 ++workload.train.epochs=2 ++workload.workflow.train=True ++workload.workflow.generate_data=False ++workload.dataset.num_files_train=16 ++workload.dataset.num_files_eval=16 ++workload.reader.read_threads=2  ++workload.dataset.record_length=4096 ++workload.dataset.record_length_stdev=0
     - name: test_subset
       run: |
         source ${VENV}/bin/activate
         mpirun -np 2 dlio_benchmark ++workload.workflow.generate_data=True ++workload.workflow.train=False
-        mpirun -np 2 dlio_benchmark ++workload.workflow.generate_data=False ++workload.workflow.train=True ++workload.dataset.num_files_train=8
->>>>>>> 0584e0aa
+        mpirun -np 2 dlio_benchmark ++workload.workflow.generate_data=False ++workload.workflow.train=True ++workload.dataset.num_files_train=8