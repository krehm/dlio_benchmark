--- conflicted
+++ resolved
@@ -51,11 +51,7 @@
     def __call__(self, sample_info):
         logging.debug(
             f"{utcnow()} Reading {sample_info.idx_in_epoch} out of {self.samples_per_worker} by worker {self.worker_index}")
-<<<<<<< HEAD
-        sample_idx = sample_info.idx_in_epoch * self.total_num_workers + self.worker_index
-=======
         sample_idx = sample_info.idx_in_epoch + self.total_num_workers * self.worker_index
->>>>>>> 93fff2c0
         logging.debug(
             f"{utcnow()} Reading {sample_idx} on {sample_info.iteration} by worker {self.worker_index}")
         if sample_info.iteration >= self.samples_per_worker or sample_idx >= self.total_num_samples:
@@ -85,24 +81,15 @@
         if self._args.prefetch_size > 0:
             prefetch_size = self._args.prefetch_size
         num_pipelines = 1
-<<<<<<< HEAD
         samples_per_worker = self.num_samples // num_pipelines // self._args.comm_size
-=======
-        samples_per_worker = num_samples // num_pipelines // self._args.comm_size
 
->>>>>>> 93fff2c0
         for worker_index in range(num_pipelines):
             global_worker_index = self._args.my_rank * num_pipelines + worker_index
             # None executes pipeline on CPU and the reader does the batching
             dataset = DaliDataset(self.format_type, self.dataset_type, self.epoch_number, global_worker_index,
-<<<<<<< HEAD
                                   self._args.comm_size * num_pipelines, self.num_samples, samples_per_worker, self.batch_size)
             pipeline = Pipeline(batch_size=self.batch_size, num_threads=num_threads, device_id=None, py_num_workers=num_threads//num_pipelines,
-=======
-                                  self._args.comm_size * num_pipelines, num_samples, samples_per_worker, batch_size)
-            pipeline = Pipeline(batch_size=batch_size, num_threads=num_threads, device_id=None, py_num_workers=num_threads//num_pipelines,
->>>>>>> 93fff2c0
-                                prefetch_queue_depth=prefetch_size, py_start_method='fork', exec_async=True)
+                                prefetch_queue_depth=prefetch_size, py_start_method=self._args.multiprocessing_context, exec_async=True)
             with pipeline:
                 images, labels = fn.external_source(source=dataset, num_outputs=2, dtype=[types.UINT8, types.UINT8],
                                                     parallel=True, batch=False)
